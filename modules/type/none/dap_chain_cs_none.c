/*
 * Authors:
 * Alexander Lysikov <alexander.lysikov@demlabs.net>
 * DeM Labs Inc.   https://demlabs.net
 * Kelvin Project https://github.com/kelvindap_global_dbblockchain
 * Copyright  (c) 2019
 * All rights reserved.

 This file is part of DAP (Demlabs Application Protocol) the open source project

 DAP (Demlabs Application Protocol) is free software: you can redistribute it and/or modify
 it under the terms of the GNU General Public License as published by
 the Free Software Foundation, either version 3 of the License, or
 (at your option) any later version.

 DAP is distributed in the hope that it will be useful,
 but WITHOUT ANY WARRANTY; without even the implied warranty of
 MERCHANTABILITY or FITNESS FOR A PARTICULAR PURPOSE.  See the
 GNU General Public License for more details.

 You should have received a copy of the GNU General Public License
 along with any DAP based project.  If not, see <http://www.gnu.org/licenses/>.
 */

#include <stdlib.h>
#include <stdbool.h>
#include <pthread.h>
#include "utlist.h"

#include "dap_chain_net.h"
#include "dap_chain.h"
#include "dap_common.h"
#include "dap_strfuncs.h"
#include "dap_config.h"
#include "dap_hash.h"
#include "dap_chain_cell.h"
#include "dap_chain_ledger.h"
#include "dap_global_db.h"
#include "dap_global_db_driver.h"
#include "dap_chain_cs.h"
#include "dap_chain_cs_none.h"

#define LOG_TAG "dap_chain_cs_none"

#define CONSENSUS_NAME "none"

typedef struct dap_nonconsensus_datum_hash_item {
    char key[DAP_CHAIN_HASH_FAST_STR_SIZE];
    dap_chain_hash_fast_t datum_data_hash;
    struct dap_nonconsensus_datum_hash_item *prev, *next;
} dap_nonconsensus_datum_hash_item_t;

typedef struct dap_nonconsensus_private {
    bool is_load_mode; // If load mode - not save when new atom adds
    char *group_datums;
    dap_chain_t *chain;
    dap_nonconsensus_datum_hash_item_t * hash_items;
} dap_nonconsensus_private_t;

#define PVT(a) ((a) ? (dap_nonconsensus_private_t *)(a)->_internal : NULL)

// Atomic element organization callbacks
static dap_chain_atom_verify_res_t s_nonconsensus_callback_atom_add(dap_chain_t * a_chain, dap_chain_atom_ptr_t, size_t, dap_hash_fast_t *a_atom_hash); //    Accept new event in gdb
static dap_chain_atom_verify_res_t s_nonconsensus_callback_atom_verify(dap_chain_t * a_chain, dap_chain_atom_ptr_t, size_t, dap_hash_fast_t *a_atom_hash); //    Verify new event in gdb
static size_t s_nonconsensus_callback_atom_get_static_hdr_size(void); //    Get gdb event header size

static dap_chain_atom_iter_t* s_nonconsensus_callback_atom_iter_create(dap_chain_t * a_chain, dap_chain_cell_id_t a_cell_id, dap_hash_fast_t *a_hash_from, bool a_show_forked_branches);

// Delete iterator
static void s_nonconsensus_callback_atom_iter_delete(dap_chain_atom_iter_t * a_atom_iter); //    Get the fisrt event from gdb

static dap_chain_atom_ptr_t s_nonconsensus_callback_atom_iter_find_by_hash(dap_chain_atom_iter_t * a_atom_iter,
        dap_chain_hash_fast_t * a_atom_hash, size_t * a_atom_size);

// Get event(s) from gdb
static dap_chain_atom_ptr_t s_nonconsensus_callback_atom_iter_get(dap_chain_atom_iter_t *a_atom_iter, dap_chain_iter_op_t a_operation, size_t *a_atom_size);
static dap_chain_atom_ptr_t *s_nonconsensus_callback_atom_iter_get_links(dap_chain_atom_iter_t *a_atom_iter, size_t *a_links_size_ptr, size_t **a_lasts_sizes_ptr); //    Get list of linked events
static dap_chain_datum_t **s_nonconsensus_callback_atom_get_datum(dap_chain_atom_ptr_t a_atom, size_t a_atom_size, size_t *a_datums_count);
static dap_time_t s_nonconsensus_callback_atom_get_timestamp(dap_chain_atom_ptr_t a_atom) { return ((dap_chain_datum_t *)a_atom)->header.ts_create; }
static size_t s_nonconsensus_callback_datums_pool_proc(dap_chain_t * a_chain, dap_chain_datum_t ** a_datums,
        size_t a_datums_size);
static void s_nonconsensus_ledger_load(dap_chain_t *a_chain);

// Datum ops
static dap_chain_datum_iter_t *s_nonconsensus_callback_datum_iter_create(dap_chain_t *a_chain);
static void s_nonconsensus_callback_datum_iter_delete(dap_chain_datum_iter_t *a_datum_iter);
static dap_chain_datum_t *s_nonconsensus_callback_datum_iter_get_first(dap_chain_datum_iter_t *a_datum_iter);
static dap_chain_datum_t *s_nonconsensus_callback_datum_iter_get_next(dap_chain_datum_iter_t *a_datum_iter);
static dap_chain_datum_t *s_nonconsensus_callback_datum_find_by_hash(dap_chain_t *a_chain, dap_chain_hash_fast_t *a_datum_hash,
                                                                   dap_chain_hash_fast_t *a_atom_hash, int *a_ret_code);

static int s_cs_callback_new(dap_chain_t * a_chain, dap_config_t * a_chain_cfg);
static void s_nonconsensus_delete(dap_chain_t *a_chain);

/**
 * @brief dap_chain_cs_gdb_init
 * Initialize GDB chain items organization class
 * @return
 */
int dap_nonconsensus_init(void)
{
    dap_chain_cs_add(CONSENSUS_NAME, s_cs_callback_new); // It's a type and CS itself
    log_it(L_NOTICE, "Initialized GDB chain items organization class");
    return 0;
}

/**
 * @brief set PVT(DAP_NONCONSENSUS(a_chain))->is_load_mode = true
 *
 * @param a_chain dap_chain_t object
 */
static void s_nonconsensus_callback_purge(dap_chain_t *a_chain)
{
    PVT(DAP_NONCONSENSUS(a_chain))->is_load_mode = true;
}


static void s_nonconsensus_callback_mempool_notify(dap_store_obj_t *a_obj, void *a_arg)
{
    if (dap_store_obj_get_type(a_obj) == DAP_GLOBAL_DB_OPTYPE_ADD)
        dap_chain_node_mempool_process_all(a_arg, false);
}

static void s_changes_callback_notify(dap_store_obj_t *a_obj, void *a_arg)
{
    dap_return_if_fail(dap_store_obj_get_type(a_obj) == DAP_GLOBAL_DB_OPTYPE_ADD && a_obj->value_len && a_obj->value);
    dap_chain_t *l_chain = a_arg;
    if (dap_store_obj_get_type(a_obj) == DAP_GLOBAL_DB_OPTYPE_DEL)
        return;
    dap_hash_fast_t l_hash = {};
    dap_hash_fast(a_obj->value, a_obj->value_len, &l_hash);
    s_nonconsensus_callback_atom_add(l_chain, (dap_chain_datum_t *)a_obj->value, a_obj->value_len, &l_hash);
}

int s_nonconsensus_callback_created(dap_chain_t *a_chain, dap_config_t UNUSED_ARG *a_chain_cfg)
{
    dap_chain_add_mempool_notify_callback(a_chain, s_nonconsensus_callback_mempool_notify, a_chain);
    return 0;
}

/**
 * @brief configure chain gdb
 * Set atom element callbacks
 * @param a_chain dap_chain_t chain object
 * @param a_chain_cfg dap_config_t config object
 * @return int
 */
static int s_cs_callback_new(dap_chain_t *a_chain, dap_config_t UNUSED_ARG *a_chain_cfg)
{
    dap_nonconsensus_t *l_nochain = DAP_NEW_Z(dap_nonconsensus_t);
    if (!l_nochain) {
        log_it(L_CRITICAL, "%s", g_error_memory_alloc);
        return -1;
    }
    dap_nonconsensus_private_t *l_nochain_priv = DAP_NEW_Z(dap_nonconsensus_private_t);
    if (!l_nochain_priv) {
        log_it(L_CRITICAL, "%s", g_error_memory_alloc);
        DAP_DELETE(l_nochain);
        return -2;
    }
    l_nochain->chain = a_chain;
    l_nochain->_internal = (void*) l_nochain_priv;
    a_chain->_inheritor = l_nochain;

    dap_chain_net_t *l_net = dap_chain_net_by_id(a_chain->net_id);
    l_nochain_priv->chain = a_chain;

    l_nochain_priv->group_datums = dap_chain_net_get_gdb_group_nochain_new(a_chain);
    // Add group prefix that will be tracking all changes
    dap_global_db_cluster_t *l_nonconsensus_cluster =
            dap_global_db_cluster_add(dap_global_db_instance_get_default(),
                                      l_net->pub.name, dap_guuid_compose(l_net->pub.id.uint64, 0),
                                      l_nochain_priv->group_datums, 0,
                                      true, DAP_GDB_MEMBER_ROLE_USER, DAP_CLUSTER_TYPE_EMBEDDED);
    if (!l_nonconsensus_cluster) {
        log_it(L_ERROR, "Can't create global DB cluster for synchronization");
        return -3;
    }
    dap_global_db_cluster_add_notify_callback(l_nonconsensus_cluster, s_changes_callback_notify, a_chain);

    a_chain->callback_delete = s_nonconsensus_delete;
    a_chain->callback_purge = s_nonconsensus_callback_purge;

    // Atom element callbacks
    a_chain->callback_atom_add = s_nonconsensus_callback_atom_add; // Accept new element in chain
    a_chain->callback_atom_verify = s_nonconsensus_callback_atom_verify; // Verify new element in chain
    a_chain->callback_atom_get_hdr_static_size = s_nonconsensus_callback_atom_get_static_hdr_size; // Get dag event hdr size

    a_chain->callback_atom_iter_create = s_nonconsensus_callback_atom_iter_create;
    a_chain->callback_atom_iter_delete = s_nonconsensus_callback_atom_iter_delete;
    a_chain->callback_atom_iter_get = s_nonconsensus_callback_atom_iter_get; // Linear pass through
    a_chain->callback_atom_find_by_hash = s_nonconsensus_callback_atom_iter_find_by_hash;

    a_chain->callback_atom_iter_get_links = s_nonconsensus_callback_atom_iter_get_links; // Get the next element from chain from the current one

    a_chain->callback_atom_get_datums = s_nonconsensus_callback_atom_get_datum;
    a_chain->callback_atom_get_timestamp = s_nonconsensus_callback_atom_get_timestamp;

    // Datum callbacks
    a_chain->callback_datum_iter_create = s_nonconsensus_callback_datum_iter_create;
    a_chain->callback_datum_iter_delete = s_nonconsensus_callback_datum_iter_delete;
    // Linear pass through
    a_chain->callback_datum_iter_get_first = s_nonconsensus_callback_datum_iter_get_first; // Get the fisrt datum from chain
    a_chain->callback_datum_iter_get_next = s_nonconsensus_callback_datum_iter_get_next; // Get the next datum from chain from the current one

    a_chain->callback_datum_find_by_hash = s_nonconsensus_callback_datum_find_by_hash;
    a_chain->callback_add_datums = s_nonconsensus_callback_datums_pool_proc;

    a_chain->callback_load_from_gdb = s_nonconsensus_ledger_load;
    a_chain->callback_created = s_nonconsensus_callback_created;

    return 0;
}

/**
 * @brief clear dap_nonconsensus_t object
 *
 * @param a_chain dap_chain_t chain object
 */
static void s_nonconsensus_delete(dap_chain_t *a_chain)
{
    dap_nonconsensus_t * l_nochain = DAP_NONCONSENSUS(a_chain);
    dap_nonconsensus_private_t *l_nochain_priv = PVT(l_nochain);

    DAP_DELETE(l_nochain_priv->group_datums);

    DAP_DELETE(l_nochain);
    if (a_chain)
        a_chain->_inheritor = NULL;
}

/**
 * @brief get group name for ledger
 *
 * @param a_chain dap_chain_t * chain object
 * @return const char*
 */
const char* dap_nonconsensus_get_group(dap_chain_t * a_chain)
{
    if(!a_chain)
        return NULL;
    dap_nonconsensus_t * l_nochain = DAP_NONCONSENSUS(a_chain);
    dap_nonconsensus_private_t *l_nochain_priv = PVT(l_nochain);
    return l_nochain_priv->group_datums;
}


/**
<<<<<<< HEAD
 * @brief s_ledger_load_callback
 * @param a_global_db_context
 * @param a_rc
 * @param a_group
 * @param a_key
 * @param a_values_total
 * @param a_values_shift
 * @param a_values_count
 * @param a_values
 * @param a_arg
 */
static bool s_ledger_load_callback(UNUSED_ARG dap_global_db_instance_t *a_dbi,
                                   UNUSED_ARG int a_rc, UNUSED_ARG const char *a_group,
                                   UNUSED_ARG const size_t a_values_total, const size_t a_values_count,
                                   dap_global_db_obj_t *a_values, void *a_arg)
{
    assert(a_arg);
    dap_chain_t * l_chain = (dap_chain_t *) a_arg;
    assert(l_chain);
    dap_nonconsensus_t * l_nochain = DAP_NONCONSENSUS(l_chain);
    assert(l_nochain);
    dap_nonconsensus_private_t * l_nochain_pvt = PVT(l_nochain);
    assert(l_nochain_pvt);
    // make list of datums
    for(size_t i = 0; i < a_values_count; i++) {
        dap_global_db_obj_t *it = a_values + i;
        dap_hash_fast_t l_hash = {};
        dap_hash_fast(it->value, it->value_len, &l_hash);
        s_nonconsensus_callback_atom_add(l_chain, it->value, it->value_len, &l_hash);
        log_it(L_DEBUG,"Load mode, doesn't save item %s:%s", it->key, l_nochain_pvt->group_datums);
    }

    pthread_mutex_lock(&l_nochain_pvt->load_mutex);
    l_nochain_pvt->is_load_mode = false;
    pthread_cond_broadcast(&l_nochain_pvt->load_cond);
    pthread_mutex_unlock(&l_nochain_pvt->load_mutex);
    return true;
}

/**
=======
>>>>>>> ab2cde87
 * @brief Load ledger from mempool
 *
 * @param a_gdb_group a_gdb_group char gdb group name
 * @param a_chain chain dap_chain_t object
 * @return int return 0 if OK otherwise  negative error code
 */
static void s_nonconsensus_ledger_load(dap_chain_t *a_chain)
{
    dap_nonconsensus_t *l_nochain = DAP_NONCONSENSUS(a_chain);
    dap_nonconsensus_private_t *l_nochain_pvt = PVT(l_nochain);
    size_t l_values_count = 0;
    //  Read the entire database into an array of size bytes
    dap_global_db_obj_t *l_values = dap_global_db_get_all_sync(l_nochain_pvt->group_datums, &l_values_count);
    // make list of datums
    for (size_t i = 0; l_values && i < l_values_count; i++) {
        dap_global_db_obj_t *it = l_values + i;
        // load ledger
        s_nonconsensus_callback_atom_add(a_chain, it->value, it->value_len);
        log_it(L_DEBUG,"Load mode, doesn't save item %s:%s", it->key, l_nochain_pvt->group_datums);
    }
    dap_global_db_objs_delete(l_values, l_values_count);
    l_nochain_pvt->is_load_mode = false;
}

/**
 * @brief call s_nonconsensus_callback_atom_add for every dap_chain_datum_t objects in a_datums array
 *
 * @param a_chain dap_chain_t chain object (f.e. plasma)
 * @param a_datums dap_chain_datum array with dap_chain_datum objects
 * @param a_datums_count object counts in datums array
 * @return size_t
 */
static size_t s_nonconsensus_callback_datums_pool_proc(dap_chain_t * a_chain, dap_chain_datum_t ** a_datums, size_t a_datums_count)
{
    for(size_t i = 0; i < a_datums_count; i++) {
        dap_chain_datum_t *l_datum = a_datums[i];
        dap_hash_fast_t l_datum_hash;
        char l_db_key[DAP_CHAIN_HASH_FAST_STR_SIZE];
        dap_hash_fast(l_datum->data, l_datum->header.data_size, &l_datum_hash);
        dap_chain_hash_fast_to_str(&l_datum_hash, l_db_key, sizeof(l_db_key));
        int l_rc = dap_chain_net_verify_datum_for_add(a_chain, l_datum, &l_datum_hash);
        if (l_rc != 0) {
            log_it(L_ERROR, "Verified datum %s not passed the check, code %d", l_db_key, l_rc);
            return i;
        }
        dap_global_db_set(PVT(DAP_NONCONSENSUS(a_chain))->group_datums, l_db_key, l_datum,
                          dap_chain_datum_size(l_datum), false, NULL, NULL);
    }
    return a_datums_count;
}

/**
 * @brief add atom to DB
 *
 * @param a_chain chaon object
 * @param a_atom pointer to atom
 * @param a_atom_size atom size
 * @return dap_chain_atom_verify_res_t
 */
static dap_chain_atom_verify_res_t s_nonconsensus_callback_atom_add(dap_chain_t * a_chain, dap_chain_atom_ptr_t a_atom, size_t a_atom_size, dap_hash_fast_t *a_atom_hash)
{
    if (NULL == a_chain) {
        log_it(L_WARNING, "Arguments is NULL for s_nonconsensus_callback_atom_add");
        return ATOM_REJECT;
    }
    dap_nonconsensus_t * l_nochain = DAP_NONCONSENSUS(a_chain);
    dap_nonconsensus_private_t *l_nochain_priv = PVT(l_nochain);
    dap_chain_datum_t *l_datum = (dap_chain_datum_t*) a_atom;
    dap_hash_fast_t l_datum_hash = *a_atom_hash;
    if(dap_chain_datum_add(a_chain, l_datum, a_atom_size, &l_datum_hash))
        return ATOM_REJECT;

    dap_nonconsensus_datum_hash_item_t * l_hash_item = DAP_NEW_Z(dap_nonconsensus_datum_hash_item_t);
    if (!l_hash_item) {
        log_it(L_CRITICAL, "%s", g_error_memory_alloc);
        return ATOM_REJECT;
    }
    size_t l_datum_size = dap_chain_datum_size(l_datum);
    l_hash_item->datum_data_hash = l_datum_hash;
    dap_chain_hash_fast_to_str(&l_hash_item->datum_data_hash, l_hash_item->key, sizeof(l_hash_item->key));
    DL_APPEND(l_nochain_priv->hash_items, l_hash_item);
    if (!l_nochain_priv->is_load_mode && a_chain->atom_notifiers) {
        dap_list_t *l_iter;
        DL_FOREACH(a_chain->atom_notifiers, l_iter) {
            dap_chain_atom_notifier_t *l_notifier = (dap_chain_atom_notifier_t*)l_iter->data;
            l_notifier->callback(l_notifier->arg, a_chain, (dap_chain_cell_id_t){ }, (void*)l_datum, l_datum_size);
        }
    }
    return ATOM_ACCEPT;
}


/**
 * @brief Verify atomic element (currently simply return ATOM_ACCEPT)
 *
 * @param a_chain chain object
 * @param a_atom pointer to atom
 * @param a_atom_size size of atom
 * @return dap_chain_atom_verify_res_t
 */
static dap_chain_atom_verify_res_t s_nonconsensus_callback_atom_verify(dap_chain_t * a_chain, dap_chain_atom_ptr_t a_atom, size_t a_atom_size, dap_hash_fast_t *a_atom_hash)
{
    (void) a_chain;
    (void) a_atom;
    (void) a_atom_size;
    return ATOM_ACCEPT;
}


/**
 * @brief return size of dap_chain_datum_t l_datum_null->header
 *
 * @return size_t
 */
static size_t s_nonconsensus_callback_atom_get_static_hdr_size()
{
    static dap_chain_datum_t *l_datum_null=NULL;
    return sizeof(l_datum_null->header);
}


/**
 * @brief Create atomic element iterator
 *
 * @param a_chain dap_chain_t a_chain
 * @return dap_chain_atom_iter_t*
 */
static dap_chain_atom_iter_t* s_nonconsensus_callback_atom_iter_create(dap_chain_t * a_chain, dap_chain_cell_id_t a_cell_id, dap_hash_fast_t *a_hash_from, bool a_show_forked_branches)
{
    dap_chain_atom_iter_t * l_iter = DAP_NEW_Z(dap_chain_atom_iter_t);
    if (!l_iter) {
        log_it(L_CRITICAL, "%s", g_error_memory_alloc);
        return NULL;
    }
    l_iter->chain = a_chain;
    l_iter->cell_id = a_cell_id;
    if (a_hash_from)
        s_nonconsensus_callback_atom_iter_find_by_hash(l_iter, a_hash_from, NULL);
    return l_iter;
}

/**
 * @brief Delete dag event iterator
 * execute DAP_DELETE(a_atom_iter)
 * @param a_atom_iter dap_chain_atom_iter_t object
 */
static void s_nonconsensus_callback_atom_iter_delete(dap_chain_atom_iter_t * a_atom_iter)
{
    DAP_DEL_Z(a_atom_iter->cur_item);
    DAP_DEL_Z(a_atom_iter->cur_hash);
    DAP_DELETE(a_atom_iter);
}


/**
 * @brief get dap_chain_atom_ptr_t object form database by hash
 * @details Searchs by datum data hash, not for datum's hash itself
 * @param a_atom_iter dap_chain_atom_iter_t atom object
 * @param a_atom_hash dap_chain_hash_fast_t atom hash
 * @param a_atom_size size of atom object
 * @return dap_chain_atom_ptr_t
 */
static dap_chain_atom_ptr_t s_nonconsensus_callback_atom_iter_find_by_hash(dap_chain_atom_iter_t * a_atom_iter,
        dap_chain_hash_fast_t * a_atom_hash, size_t *a_atom_size)
{
    char l_key[DAP_CHAIN_HASH_FAST_STR_SIZE];
    dap_chain_hash_fast_to_str(a_atom_hash, l_key, sizeof(l_key));
    size_t l_ret_size;
    dap_chain_atom_ptr_t l_ret = NULL;
    dap_nonconsensus_t *l_nochain = DAP_NONCONSENSUS(a_atom_iter->chain);
    if (l_nochain) {
        l_ret = dap_global_db_get_sync(PVT(l_nochain)->group_datums, l_key, &l_ret_size, NULL, NULL);
        if (a_atom_size)
            *a_atom_size = l_ret_size;
    }
    //TODO set a_atom_iter item field
    return l_ret;
}

/**
 * @brief Get the first dag event from database
 *
 * @param a_atom_iter ap_chain_atom_iter_t object
 * @param a_atom_size a_atom_size atom size
 * @return dap_chain_atom_ptr_t
 */
static dap_chain_atom_ptr_t s_nonconsensus_callback_atom_iter_get(dap_chain_atom_iter_t *a_atom_iter, dap_chain_iter_op_t a_operation, size_t *a_atom_size)
{
    dap_return_val_if_fail(a_atom_iter, NULL);
    if (a_atom_iter->cur_item) { /* Iterator creates copies, free them at delete routine! */
        DAP_DEL_Z(a_atom_iter->cur);
        DAP_DEL_Z(a_atom_iter->cur_hash);
    }
    dap_nonconsensus_datum_hash_item_t *l_head = PVT(DAP_NONCONSENSUS(a_atom_iter->chain))->hash_items;
    switch (a_operation) {
    case DAP_CHAIN_ITER_OP_FIRST:
        a_atom_iter->cur_item = l_head;
        break;
    case DAP_CHAIN_ITER_OP_LAST:
        a_atom_iter->cur_item = l_head ? l_head->prev : NULL;
        break;
    case DAP_CHAIN_ITER_OP_NEXT:
        if (a_atom_iter->cur_item)
            a_atom_iter->cur_item = ((dap_nonconsensus_datum_hash_item_t *)a_atom_iter->cur_item)->next;
        break;
    case DAP_CHAIN_ITER_OP_PREV:
        if (a_atom_iter->cur_item)
            a_atom_iter->cur_item = ((dap_nonconsensus_datum_hash_item_t *)a_atom_iter->cur_item)->prev->next
                    ? ((dap_nonconsensus_datum_hash_item_t *)a_atom_iter->cur_item)->prev
                    : NULL;
        break;
    }
    if (a_atom_iter->cur_item) {
        dap_nonconsensus_datum_hash_item_t *l_item = a_atom_iter->cur_item;

        a_atom_iter->cur = dap_global_db_get_sync(PVT(DAP_NONCONSENSUS(a_atom_iter->chain))->group_datums,
                                                  l_item->key, &a_atom_iter->cur_size, NULL, NULL);
        a_atom_iter->cur_hash = DAP_NEW_Z(dap_hash_fast_t);
        dap_chain_hash_fast_from_str(l_item->key, a_atom_iter->cur_hash);
    } else
        *a_atom_iter = (dap_chain_atom_iter_t) { .chain = a_atom_iter->chain,
                                                 .cell_id = a_atom_iter->cell_id };
    if (a_atom_size)
        *a_atom_size = a_atom_iter->cur_size;
    return a_atom_iter->cur;
}

/**
 * @brief return null in current implementation
 *
 * @param a_atom_iter
 * @param a_links_size_ptr
 * @param a_links_sizes_ptr
 * @return dap_chain_atom_ptr_t*
 */
static dap_chain_atom_ptr_t* s_nonconsensus_callback_atom_iter_get_links(dap_chain_atom_iter_t * a_atom_iter,
        size_t * a_links_size_ptr, size_t **a_links_sizes_ptr)
{
    (void) a_atom_iter;
    (void) a_links_size_ptr;
    (void) a_links_sizes_ptr;
    return NULL;
}

/**
 * @brief get new datum object from atom
 *
 * @param a_atom atom object
 * @param a_atom_size atom size
 * @param a_datums_count count of datums
 * @return dap_chain_datum_t**
 */
static dap_chain_datum_t **s_nonconsensus_callback_atom_get_datum(dap_chain_atom_ptr_t a_atom, size_t a_atom_size, size_t *a_datums_count)
{
    UNUSED(a_atom_size);
    if (a_atom){
        dap_chain_datum_t *l_datum = (dap_chain_datum_t *)a_atom;
        if (l_datum){
            dap_chain_datum_t **l_datums = DAP_NEW(dap_chain_datum_t *);
            if (!l_datums) {
                log_it(L_CRITICAL, "%s", g_error_memory_alloc);
                return NULL;
            }
            if (a_datums_count)
                *a_datums_count = 1;
            l_datums[0] = l_datum;
            return l_datums;
        }else
            return NULL;
    }else
        return NULL;
}

static dap_chain_datum_iter_t *s_nonconsensus_callback_datum_iter_create(dap_chain_t *a_chain)
{
    dap_chain_datum_iter_t *l_ret = DAP_NEW_Z(dap_chain_datum_iter_t);
    if (!l_ret) {
        log_it(L_CRITICAL, "%s", g_error_memory_alloc);
        return NULL;
    }
    l_ret->chain = a_chain;
    return l_ret;
}

static void s_nonconsensus_callback_datum_iter_delete(dap_chain_datum_iter_t *a_datum_iter)
{
    if (a_datum_iter->cur_item) {
        DAP_DEL_Z(a_datum_iter->cur);
        DAP_DEL_Z(a_datum_iter->cur_hash);
    }
    DAP_DELETE(a_datum_iter);
}

static dap_chain_datum_t *s_nonconsensus_callback_datum_iter_get_first(dap_chain_datum_iter_t *a_datum_iter)
{
    if (!a_datum_iter)
        return NULL;
    if (a_datum_iter->cur_item) { /* Iterator creates copies, free them at delete routine! */
        DAP_DEL_Z(a_datum_iter->cur);
        DAP_DEL_Z(a_datum_iter->cur_hash);
    }
    dap_chain_datum_t * l_datum = NULL;
    dap_nonconsensus_datum_hash_item_t *l_item = PVT(DAP_NONCONSENSUS(a_datum_iter->chain))->hash_items;
    a_datum_iter->cur_item = l_item;
    if (a_datum_iter->cur_item) {
        size_t l_datum_size = 0;
        l_datum = (dap_chain_datum_t*)dap_global_db_get_sync(PVT(DAP_NONCONSENSUS(a_datum_iter->chain))->group_datums,
                                                             l_item->key, &l_datum_size, NULL, NULL);
        a_datum_iter->cur = l_datum;
        a_datum_iter->cur_size = l_datum_size;
        a_datum_iter->cur_hash = DAP_NEW_Z(dap_hash_fast_t);
        dap_chain_hash_fast_from_str(l_item->key, a_datum_iter->cur_hash);
        a_datum_iter->cur_atom_hash = a_datum_iter->cur_hash;
    } else
        a_datum_iter->cur_size = 0;
    return l_datum;
}

static dap_chain_datum_t *s_nonconsensus_callback_datum_iter_get_next(dap_chain_datum_iter_t *a_datum_iter)
{
    if (!a_datum_iter)
        return NULL;
    dap_chain_datum_t *l_datum = NULL;
    dap_nonconsensus_datum_hash_item_t *l_item = (dap_nonconsensus_datum_hash_item_t*)a_datum_iter->cur_item;
    if (l_item)
        l_item = l_item->next;
    a_datum_iter->cur_item = l_item;
    if (a_datum_iter->cur_item) {
        size_t l_datum_size = 0;
        l_datum = (dap_chain_datum_t*)dap_global_db_get_sync(PVT(DAP_NONCONSENSUS(a_datum_iter->chain))->group_datums,
                                                             l_item->key, &l_datum_size, NULL, NULL);
        DAP_DEL_Z(a_datum_iter->cur);
        a_datum_iter->cur = l_datum;
        a_datum_iter->cur_size = l_datum_size;
        a_datum_iter->cur_hash = DAP_NEW_Z(dap_hash_fast_t);
        dap_chain_hash_fast_from_str(l_item->key, a_datum_iter->cur_hash);
        a_datum_iter->cur_atom_hash = a_datum_iter->cur_hash;
    } else {
        DAP_DEL_Z(a_datum_iter->cur_hash);
        DAP_DEL_Z(a_datum_iter->cur);
        a_datum_iter->cur_size = 0;
    }
    return l_datum;
}

static dap_chain_datum_t *s_nonconsensus_callback_datum_find_by_hash(dap_chain_t *a_chain, dap_chain_hash_fast_t *a_datum_hash,
                                                                   dap_chain_hash_fast_t *a_atom_hash, int *a_ret_code)
{
    dap_nonconsensus_datum_hash_item_t *l_item;
    DL_FOREACH(PVT(DAP_NONCONSENSUS(a_chain))->hash_items, l_item) {
        if (dap_hash_fast_compare(a_datum_hash, &l_item->datum_data_hash)) {
            if (a_atom_hash)
                *a_atom_hash = l_item->datum_data_hash;
            if (a_ret_code)
                *a_ret_code = 0;
            size_t l_datum_size = 0;
            // Memory leak here until assumed allocated memory returned in other data storage types
            return (dap_chain_datum_t *)dap_global_db_get_sync(PVT(DAP_NONCONSENSUS(a_chain))->group_datums,
                                                                 l_item->key, &l_datum_size, NULL, NULL);
        }
    }
    return NULL;
}<|MERGE_RESOLUTION|>--- conflicted
+++ resolved
@@ -246,49 +246,6 @@
 
 
 /**
-<<<<<<< HEAD
- * @brief s_ledger_load_callback
- * @param a_global_db_context
- * @param a_rc
- * @param a_group
- * @param a_key
- * @param a_values_total
- * @param a_values_shift
- * @param a_values_count
- * @param a_values
- * @param a_arg
- */
-static bool s_ledger_load_callback(UNUSED_ARG dap_global_db_instance_t *a_dbi,
-                                   UNUSED_ARG int a_rc, UNUSED_ARG const char *a_group,
-                                   UNUSED_ARG const size_t a_values_total, const size_t a_values_count,
-                                   dap_global_db_obj_t *a_values, void *a_arg)
-{
-    assert(a_arg);
-    dap_chain_t * l_chain = (dap_chain_t *) a_arg;
-    assert(l_chain);
-    dap_nonconsensus_t * l_nochain = DAP_NONCONSENSUS(l_chain);
-    assert(l_nochain);
-    dap_nonconsensus_private_t * l_nochain_pvt = PVT(l_nochain);
-    assert(l_nochain_pvt);
-    // make list of datums
-    for(size_t i = 0; i < a_values_count; i++) {
-        dap_global_db_obj_t *it = a_values + i;
-        dap_hash_fast_t l_hash = {};
-        dap_hash_fast(it->value, it->value_len, &l_hash);
-        s_nonconsensus_callback_atom_add(l_chain, it->value, it->value_len, &l_hash);
-        log_it(L_DEBUG,"Load mode, doesn't save item %s:%s", it->key, l_nochain_pvt->group_datums);
-    }
-
-    pthread_mutex_lock(&l_nochain_pvt->load_mutex);
-    l_nochain_pvt->is_load_mode = false;
-    pthread_cond_broadcast(&l_nochain_pvt->load_cond);
-    pthread_mutex_unlock(&l_nochain_pvt->load_mutex);
-    return true;
-}
-
-/**
-=======
->>>>>>> ab2cde87
  * @brief Load ledger from mempool
  *
  * @param a_gdb_group a_gdb_group char gdb group name
