/*
 * Authors:
 * Alexander Lysikov <alexander.lysikov@demlabs.net>
 * DeM Labs Inc.   https://demlabs.net
 * Kelvin Project https://github.com/kelvindap_global_dbblockchain
 * Copyright  (c) 2019
 * All rights reserved.

 This file is part of DAP (Deus Applications Prototypes) the open source project

 DAP (Deus Applicaions Prototypes) is free software: you can redistribute it and/or modify
 it under the terms of the GNU General Public License as published by
 the Free Software Foundation, either version 3 of the License, or
 (at your option) any later version.

 DAP is distributed in the hope that it will be useful,
 but WITHOUT ANY WARRANTY; without even the implied warranty of
 MERCHANTABILITY or FITNESS FOR A PARTICULAR PURPOSE.  See the
 GNU General Public License for more details.

 You should have received a copy of the GNU General Public License
 along with any DAP based project.  If not, see <http://www.gnu.org/licenses/>.
 */

#include <stdlib.h>
#include <stdbool.h>
#include <pthread.h>
#include "utlist.h"

#include "dap_chain_net.h"
#include "dap_chain.h"
#include "dap_common.h"
#include "dap_strfuncs.h"
#include "dap_config.h"
#include "dap_hash.h"
#include "dap_chain_cell.h"
#include "dap_chain_ledger.h"
#include "dap_global_db.h"
#include "dap_global_db_driver.h"
#include "dap_chain_cs.h"
#include "dap_chain_cs_none.h"

#define LOG_TAG "dap_chain_cs_none"

#define CONSENSUS_NAME "none"

typedef struct dap_nonconsensus_datum_hash_item {
    char key[DAP_CHAIN_HASH_FAST_STR_SIZE];
    dap_chain_hash_fast_t datum_data_hash;
    struct dap_nonconsensus_datum_hash_item *prev, *next;
} dap_nonconsensus_datum_hash_item_t;

typedef struct dap_nonconsensus_private {
    bool is_load_mode; // If load mode - not save when new atom adds
    char *group_datums;
    dap_chain_t *chain;
    pthread_cond_t load_cond;
    pthread_mutex_t load_mutex;
    dap_nonconsensus_datum_hash_item_t * hash_items;
} dap_nonconsensus_private_t;

#define PVT(a) ((a) ? (dap_nonconsensus_private_t *)(a)->_internal : NULL)

// Atomic element organization callbacks
static dap_chain_atom_verify_res_t s_nonconsensus_callback_atom_add(dap_chain_t * a_chain, dap_chain_atom_ptr_t, size_t, dap_hash_fast_t *a_atom_hash); //    Accept new event in gdb
static dap_chain_atom_verify_res_t s_nonconsensus_callback_atom_verify(dap_chain_t * a_chain, dap_chain_atom_ptr_t, size_t, dap_hash_fast_t *a_atom_hash); //    Verify new event in gdb
static size_t s_nonconsensus_callback_atom_get_static_hdr_size(void); //    Get gdb event header size

static dap_chain_atom_iter_t* s_nonconsensus_callback_atom_iter_create(dap_chain_t * a_chain, dap_chain_cell_id_t a_cell_id, bool a_with_treshold);
static dap_chain_atom_iter_t* s_nonconsensus_callback_atom_iter_create_from(dap_chain_t * a_chain,
        dap_chain_atom_ptr_t a, size_t a_atom_size);

// Delete iterator
static void s_nonconsensus_callback_atom_iter_delete(dap_chain_atom_iter_t * a_atom_iter); //    Get the fisrt event from gdb

static dap_chain_atom_ptr_t s_nonconsensus_callback_atom_iter_find_by_hash(dap_chain_atom_iter_t * a_atom_iter,
        dap_chain_hash_fast_t * a_atom_hash, size_t * a_atom_size);

// Get event(s) from gdb
static dap_chain_atom_ptr_t s_nonconsensus_callback_atom_iter_get_first(dap_chain_atom_iter_t * a_atom_iter, size_t * a_atom_size); //    Get the fisrt event from gdb
static dap_chain_atom_ptr_t s_nonconsensus_callback_atom_iter_get_next(dap_chain_atom_iter_t * a_atom_iter, size_t * a_atom_size); //    Get the next event from gdb
static dap_chain_atom_ptr_t *s_nonconsensus_callback_atom_iter_get_links(dap_chain_atom_iter_t * a_atom_iter,
        size_t * a_links_size_ptr, size_t ** a_lasts_sizes_ptr); //    Get list of linked events
static dap_chain_atom_ptr_t *s_nonconsensus_callback_atom_iter_get_lasts(dap_chain_atom_iter_t * a_atom_iter,
        size_t * a_lasts_size_ptr, size_t ** a_lasts_sizes_ptr); //    Get list of linked events
static dap_chain_datum_t **s_nonconsensus_callback_atom_get_datum(dap_chain_atom_ptr_t a_atom, size_t a_atom_size, size_t *a_datums_count);
static dap_time_t s_nonconsensus_callback_atom_get_timestamp(dap_chain_atom_ptr_t a_atom) { return ((dap_chain_datum_t *)a_atom)->header.ts_create; }
static size_t s_nonconsensus_callback_datums_pool_proc(dap_chain_t * a_chain, dap_chain_datum_t ** a_datums,
        size_t a_datums_size);
static void s_nonconsensus_ledger_load(dap_chain_t *a_chain);

// Datum ops
static dap_chain_datum_iter_t *s_nonconsensus_callback_datum_iter_create(dap_chain_t *a_chain);
static void s_nonconsensus_callback_datum_iter_delete(dap_chain_datum_iter_t *a_datum_iter);
static dap_chain_datum_t *s_nonconsensus_callback_datum_iter_get_first(dap_chain_datum_iter_t *a_datum_iter);
static dap_chain_datum_t *s_nonconsensus_callback_datum_iter_get_next(dap_chain_datum_iter_t *a_datum_iter);
static dap_chain_datum_t *s_nonconsensus_callback_datum_find_by_hash(dap_chain_t *a_chain, dap_chain_hash_fast_t *a_datum_hash,
                                                                   dap_chain_hash_fast_t *a_atom_hash, int *a_ret_code);

static int s_cs_callback_new(dap_chain_t * a_chain, dap_config_t * a_chain_cfg);
static void s_nonconsensus_delete(dap_chain_t *a_chain);

/**
 * @brief dap_chain_cs_gdb_init
 * Initialize GDB chain items organization class
 * @return
 */
int dap_nonconsensus_init(void)
{
    dap_chain_cs_add(CONSENSUS_NAME, s_cs_callback_new); // It's a type and CS itself
    log_it(L_NOTICE, "Initialized GDB chain items organization class");
    return 0;
}

/**
 * @brief set PVT(DAP_NONCONSENSUS(a_chain))->is_load_mode = true
 *
 * @param a_chain dap_chain_t object
 */
static void s_nonconsensus_callback_purge(dap_chain_t *a_chain)
{
    PVT(DAP_NONCONSENSUS(a_chain))->is_load_mode = true;
}


static void s_nonconsensus_callback_mempool_notify(dap_store_obj_t *a_obj, void *a_arg)
{
    if (a_obj->type == DAP_GLOBAL_DB_OPTYPE_ADD)
        dap_chain_node_mempool_process_all(a_arg, false);
}

static void s_changes_callback_notify(dap_store_obj_t *a_obj, void *a_arg)
{
    dap_return_if_fail(a_obj->type == DAP_GLOBAL_DB_OPTYPE_ADD && a_obj->value_len && a_obj->value);
    dap_chain_t *l_chain = a_arg;
    if (a_obj->type == DAP_GLOBAL_DB_OPTYPE_DEL)
        return;
    dap_hash_fast_t l_hash = {};
    dap_hash_fast(a_obj->value, a_obj->value_len, &l_hash);
    s_nonconsensus_callback_atom_add(l_chain, (dap_chain_datum_t *)a_obj->value, a_obj->value_len, &l_hash);
}

/**
 * @brief configure chain gdb
 * Set atom element callbacks
 * @param a_chain dap_chain_t chain object
 * @param a_chain_cfg dap_config_t config object
 * @return int
 */
static int s_cs_callback_new(dap_chain_t *a_chain, dap_config_t UNUSED_ARG *a_chain_cfg)
{
    dap_nonconsensus_t *l_nochain = DAP_NEW_Z(dap_nonconsensus_t);
    if (!l_nochain) {
        log_it(L_CRITICAL, "Memory allocation error");
        return -1;
    }
    dap_nonconsensus_private_t *l_nochain_priv = DAP_NEW_Z(dap_nonconsensus_private_t);
    if (!l_nochain_priv) {
        log_it(L_CRITICAL, "Memory allocation error");
        DAP_DELETE(l_nochain);
        return -2;
    }
    l_nochain->chain = a_chain;
    l_nochain->_internal = (void*) l_nochain_priv;
    a_chain->_inheritor = l_nochain;

    dap_chain_net_t *l_net = dap_chain_net_by_id(a_chain->net_id);
    l_nochain_priv->chain = a_chain;

    l_nochain_priv->group_datums = dap_chain_net_get_gdb_group_nochain_new(a_chain);
    // Add group prefix that will be tracking all changes
    dap_global_db_cluster_t *l_nonconsensus_cluster =
            dap_global_db_cluster_add(dap_global_db_instance_get_default(),
                                      l_net->pub.name, l_net->pub.id.uint64,
                                      l_nochain_priv->group_datums, 0, true,
                                      DAP_GDB_MEMBER_ROLE_USER, DAP_CLUSTER_ROLE_EMBEDDED);
    if (!l_nonconsensus_cluster) {
        log_it(L_ERROR, "Can't create global DB cluster for synchronization");
        return -3;
    }
    dap_global_db_cluster_add_notify_callback(l_nonconsensus_cluster, s_changes_callback_notify, a_chain);
    dap_chain_add_mempool_notify_callback(a_chain, s_nonconsensus_callback_mempool_notify, a_chain);

    pthread_cond_init(&l_nochain_priv->load_cond, NULL);
    pthread_mutex_init(&l_nochain_priv->load_mutex, NULL);

    a_chain->callback_delete = s_nonconsensus_delete;
    a_chain->callback_purge = s_nonconsensus_callback_purge;

    // Atom element callbacks
    a_chain->callback_atom_add = s_nonconsensus_callback_atom_add; // Accept new element in chain
    a_chain->callback_atom_verify = s_nonconsensus_callback_atom_verify; // Verify new element in chain
    a_chain->callback_atom_get_hdr_static_size = s_nonconsensus_callback_atom_get_static_hdr_size; // Get dag event hdr size

    a_chain->callback_atom_iter_create = s_nonconsensus_callback_atom_iter_create;
    a_chain->callback_atom_iter_create_from = s_nonconsensus_callback_atom_iter_create_from;
    a_chain->callback_atom_iter_delete = s_nonconsensus_callback_atom_iter_delete;
    // Linear pass through
    a_chain->callback_atom_iter_get_first = s_nonconsensus_callback_atom_iter_get_first; // Get the fisrt element from chain
    a_chain->callback_atom_iter_get_next = s_nonconsensus_callback_atom_iter_get_next; // Get the next element from chain from the current one
    a_chain->callback_atom_find_by_hash = s_nonconsensus_callback_atom_iter_find_by_hash;

    a_chain->callback_atom_iter_get_links = s_nonconsensus_callback_atom_iter_get_links; // Get the next element from chain from the current one
    a_chain->callback_atom_iter_get_lasts = s_nonconsensus_callback_atom_iter_get_lasts;
    a_chain->callback_atom_get_datums = s_nonconsensus_callback_atom_get_datum;
    a_chain->callback_atom_get_timestamp = s_nonconsensus_callback_atom_get_timestamp;

    // Datum callbacks
    a_chain->callback_datum_iter_create = s_nonconsensus_callback_datum_iter_create;
    a_chain->callback_datum_iter_delete = s_nonconsensus_callback_datum_iter_delete;
    // Linear pass through
    a_chain->callback_datum_iter_get_first = s_nonconsensus_callback_datum_iter_get_first; // Get the fisrt datum from chain
    a_chain->callback_datum_iter_get_next = s_nonconsensus_callback_datum_iter_get_next; // Get the next datum from chain from the current one

    a_chain->callback_datum_find_by_hash = s_nonconsensus_callback_datum_find_by_hash;
    a_chain->callback_add_datums = s_nonconsensus_callback_datums_pool_proc;

    a_chain->callback_load_from_gdb = s_nonconsensus_ledger_load;

    return 0;
}

/**
 * @brief clear dap_nonconsensus_t object
 *
 * @param a_chain dap_chain_t chain object
 */
static void s_nonconsensus_delete(dap_chain_t *a_chain)
{
    dap_nonconsensus_t * l_nochain = DAP_NONCONSENSUS(a_chain);
    dap_nonconsensus_private_t *l_nochain_priv = PVT(l_nochain);

    DAP_DELETE(l_nochain_priv->group_datums);

    DAP_DELETE(l_nochain);
    if (a_chain)
        a_chain->_inheritor = NULL;
}

/**
 * @brief get group name for ledger
 *
 * @param a_chain dap_chain_t * chain object
 * @return const char*
 */
const char* dap_nonconsensus_get_group(dap_chain_t * a_chain)
{
    if(!a_chain)
        return NULL;
    dap_nonconsensus_t * l_nochain = DAP_NONCONSENSUS(a_chain);
    dap_nonconsensus_private_t *l_nochain_priv = PVT(l_nochain);
    return l_nochain_priv->group_datums;
}


/**
 * @brief compare_datum_items
 * @param l_a
 * @param l_b
 * @return
 */

/*static int compare_datum_items(const void * l_a, const void * l_b)
{
    const dap_chain_datum_t *l_item_a = (const dap_chain_datum_t*) l_a;
    const dap_chain_datum_t *l_item_b = (const dap_chain_datum_t*) l_b;
    if(l_item_a->header.ts_create == l_item_b->header.ts_create)
        return 0;
    if(l_item_a->header.ts_create < l_item_b->header.ts_create)
        return -1;
    return 1;
}*/

/**
 * @brief s_ledger_load_callback
 * @param a_global_db_context
 * @param a_rc
 * @param a_group
 * @param a_key
 * @param a_values_total
 * @param a_values_shift
 * @param a_values_count
 * @param a_values
 * @param a_arg
 */
static bool s_ledger_load_callback(UNUSED_ARG dap_global_db_instance_t *a_dbi,
                                   UNUSED_ARG int a_rc, UNUSED_ARG const char *a_group,
                                   UNUSED_ARG const size_t a_values_total, const size_t a_values_count,
                                   dap_global_db_obj_t *a_values, void *a_arg)
{
    assert(a_arg);
    dap_chain_t * l_chain = (dap_chain_t *) a_arg;
    assert(l_chain);
    dap_nonconsensus_t * l_nochain = DAP_NONCONSENSUS(l_chain);
    assert(l_nochain);
    dap_nonconsensus_private_t * l_nochain_pvt = PVT(l_nochain);
    assert(l_nochain_pvt);
    // make list of datums
    for(size_t i = 0; i < a_values_count; i++) {
        dap_global_db_obj_t *it = a_values + i;
        dap_hash_fast_t l_hash = {};
        dap_hash_fast(it->value, it->value_len, &l_hash);
        s_nonconsensus_callback_atom_add(l_chain, it->value, it->value_len, &l_hash);
        log_it(L_DEBUG,"Load mode, doesn't save item %s:%s", it->key, l_nochain_pvt->group_datums);
    }

    pthread_mutex_lock(&l_nochain_pvt->load_mutex);
    l_nochain_pvt->is_load_mode = false;
    pthread_cond_broadcast(&l_nochain_pvt->load_cond);
    pthread_mutex_unlock(&l_nochain_pvt->load_mutex);
    return true;
}

/**
 * @brief Load ledger from mempool
 *
 * @param a_gdb_group a_gdb_group char gdb group name
 * @param a_chain chain dap_chain_t object
 * @return int return 0 if OK otherwise  negative error code
 */
static void s_nonconsensus_ledger_load(dap_chain_t *a_chain)
{
    dap_nonconsensus_t * l_nochain = DAP_NONCONSENSUS(a_chain);
    dap_nonconsensus_private_t * l_nochain_pvt = PVT(l_nochain);
    // load ledger
    l_nochain_pvt->is_load_mode = true;
    //  Read the entire database into an array of size bytes
    pthread_mutex_lock(&l_nochain_pvt->load_mutex);
    dap_global_db_get_all(l_nochain_pvt->group_datums, 0, s_ledger_load_callback, a_chain);
    while (l_nochain_pvt->is_load_mode)
        pthread_cond_wait(&l_nochain_pvt->load_cond, &l_nochain_pvt->load_mutex);
    pthread_mutex_unlock(&l_nochain_pvt->load_mutex);
}

/**
 * @brief call s_nonconsensus_callback_atom_add for every dap_chain_datum_t objects in a_datums array
 *
 * @param a_chain dap_chain_t chain object (f.e. plasma)
 * @param a_datums dap_chain_datum array with dap_chain_datum objects
 * @param a_datums_count object counts in datums array
 * @return size_t
 */
static size_t s_nonconsensus_callback_datums_pool_proc(dap_chain_t * a_chain, dap_chain_datum_t ** a_datums, size_t a_datums_count)
{
    for(size_t i = 0; i < a_datums_count; i++) {
        dap_chain_datum_t *l_datum = a_datums[i];
        dap_hash_fast_t l_datum_hash;
        char l_db_key[DAP_CHAIN_HASH_FAST_STR_SIZE];
        dap_hash_fast(l_datum->data, l_datum->header.data_size, &l_datum_hash);
        dap_chain_hash_fast_to_str(&l_datum_hash, l_db_key, sizeof(l_db_key));
        int l_rc = dap_chain_net_verify_datum_for_add(a_chain, l_datum, &l_datum_hash);
        if (l_rc != 0) {
            log_it(L_ERROR, "Verified datum %s not passed the check, code %d", l_db_key, l_rc);
            return i;
        }
        dap_global_db_set(PVT(DAP_NONCONSENSUS(a_chain))->group_datums, l_db_key, l_datum,
                          dap_chain_datum_size(l_datum), false, NULL, NULL);
    }
    return a_datums_count;
}

/**
 * @brief add atom to DB
 *
 * @param a_chain chaon object
 * @param a_atom pointer to atom
 * @param a_atom_size atom size
 * @return dap_chain_atom_verify_res_t
 */
static dap_chain_atom_verify_res_t s_nonconsensus_callback_atom_add(dap_chain_t * a_chain, dap_chain_atom_ptr_t a_atom, size_t a_atom_size, dap_hash_fast_t *a_atom_hash)
{
    if (NULL == a_chain) {
        log_it(L_WARNING, "Arguments is NULL for s_nonconsensus_callback_atom_add");
        return ATOM_REJECT;
    }
    dap_nonconsensus_t * l_nochain = DAP_NONCONSENSUS(a_chain);
    dap_nonconsensus_private_t *l_nochain_priv = PVT(l_nochain);
    dap_chain_datum_t *l_datum = (dap_chain_datum_t*) a_atom;
<<<<<<< HEAD
    dap_hash_fast_t l_datum_hash = *a_atom_hash;
    if(dap_chain_datum_add(a_chain, l_datum, a_atom_size, &l_datum_hash))
=======
    dap_hash_fast_t l_datum_hash;
    dap_hash_fast(l_datum->data, l_datum->header.data_size, &l_datum_hash);
    if (dap_chain_datum_add(a_chain, l_datum, a_atom_size, &l_datum_hash))
>>>>>>> 26508e8b
        return ATOM_REJECT;

    dap_nonconsensus_datum_hash_item_t * l_hash_item = DAP_NEW_Z(dap_nonconsensus_datum_hash_item_t);
    if (!l_hash_item) {
        log_it(L_CRITICAL, "Memory allocation error");
        return ATOM_REJECT;
    }
    size_t l_datum_size = dap_chain_datum_size(l_datum);
    l_hash_item->datum_data_hash = l_datum_hash;
    dap_chain_hash_fast_to_str(&l_hash_item->datum_data_hash, l_hash_item->key, sizeof(l_hash_item->key));
    DL_APPEND(l_nochain_priv->hash_items, l_hash_item);
    if (!l_nochain_priv->is_load_mode && a_chain->atom_notifiers) {
        dap_list_t *l_iter;
        DL_FOREACH(a_chain->atom_notifiers, l_iter) {
            dap_chain_atom_notifier_t *l_notifier = (dap_chain_atom_notifier_t*)l_iter->data;
            l_notifier->callback(l_notifier->arg, a_chain, (dap_chain_cell_id_t){ }, (void*)l_datum, l_datum_size);
        }
    }
    return ATOM_ACCEPT;
}


/**
 * @brief Verify atomic element (currently simply return ATOM_ACCEPT)
 *
 * @param a_chain chain object
 * @param a_atom pointer to atom
 * @param a_atom_size size of atom
 * @return dap_chain_atom_verify_res_t
 */
static dap_chain_atom_verify_res_t s_nonconsensus_callback_atom_verify(dap_chain_t * a_chain, dap_chain_atom_ptr_t a_atom, size_t a_atom_size, dap_hash_fast_t *a_atom_hash)
{
    (void) a_chain;
    (void) a_atom;
    (void) a_atom_size;
    return ATOM_ACCEPT;
}


/**
 * @brief return size of dap_chain_datum_t l_datum_null->header
 *
 * @return size_t
 */
static size_t s_nonconsensus_callback_atom_get_static_hdr_size()
{
    static dap_chain_datum_t *l_datum_null=NULL;
    return sizeof(l_datum_null->header);
}


/**
 * @brief Create atomic element iterator
 *
 * @param a_chain dap_chain_t a_chain
 * @return dap_chain_atom_iter_t*
 */
static dap_chain_atom_iter_t* s_nonconsensus_callback_atom_iter_create(dap_chain_t * a_chain, dap_chain_cell_id_t a_cell_id, bool a_with_treshold)
{
    dap_chain_atom_iter_t * l_iter = DAP_NEW_Z(dap_chain_atom_iter_t);
    if (!l_iter) {
        log_it(L_CRITICAL, "Memory allocation error");
        return NULL;
    }
    l_iter->chain = a_chain;
    l_iter->cell_id = a_cell_id;
    l_iter->with_treshold = a_with_treshold;
    return l_iter;
}

/**
 * @brief create atom object (dap_chain_atom_iter_t)
 *
 * @param a_chain chain object
 * @param a_atom pointer to atom
 * @param a_atom_size size of atom
 * @return dap_chain_atom_iter_t*
 */
static dap_chain_atom_iter_t* s_nonconsensus_callback_atom_iter_create_from(dap_chain_t * a_chain,
        dap_chain_atom_ptr_t a_atom, size_t a_atom_size)
{
    dap_chain_atom_iter_t * l_iter = DAP_NEW_Z(dap_chain_atom_iter_t);
    if (!l_iter) {
        log_it(L_CRITICAL, "Memory allocation error");
        return NULL;
    }
    l_iter->chain = a_chain;
    l_iter->cur = a_atom;
    l_iter->cur_size = a_atom_size;
    dap_hash_fast(a_atom, a_atom_size, l_iter->cur_hash);
    return l_iter;
}


/**
 * @brief Delete dag event iterator
 * execute DAP_DELETE(a_atom_iter)
 * @param a_atom_iter dap_chain_atom_iter_t object
 */
static void s_nonconsensus_callback_atom_iter_delete(dap_chain_atom_iter_t * a_atom_iter)
{
    DAP_DEL_Z(a_atom_iter->cur_item);
    DAP_DEL_Z(a_atom_iter->cur_hash);
    DAP_DELETE(a_atom_iter);
}


/**
 * @brief get dap_chain_atom_ptr_t object form database by hash
 * @details Searchs by datum data hash, not for datum's hash itself
 * @param a_atom_iter dap_chain_atom_iter_t atom object
 * @param a_atom_hash dap_chain_hash_fast_t atom hash
 * @param a_atom_size size of atom object
 * @return dap_chain_atom_ptr_t
 */
static dap_chain_atom_ptr_t s_nonconsensus_callback_atom_iter_find_by_hash(dap_chain_atom_iter_t * a_atom_iter,
        dap_chain_hash_fast_t * a_atom_hash, size_t *a_atom_size)
{
    char l_key[DAP_CHAIN_HASH_FAST_STR_SIZE];
    dap_chain_hash_fast_to_str(a_atom_hash, l_key, sizeof(l_key));
    size_t l_ret_size;
    dap_chain_atom_ptr_t l_ret = NULL;
    dap_nonconsensus_t *l_nochain = DAP_NONCONSENSUS(a_atom_iter->chain);
    if (l_nochain) {
        l_ret = dap_global_db_get_sync(PVT(l_nochain)->group_datums, l_key, &l_ret_size, NULL, NULL);
        *a_atom_size = l_ret_size;
    }
    return l_ret;
}

/**
 * @brief Get the first dag event from database
 *
 * @param a_atom_iter ap_chain_atom_iter_t object
 * @param a_atom_size a_atom_size atom size
 * @return dap_chain_atom_ptr_t
 */
static dap_chain_atom_ptr_t s_nonconsensus_callback_atom_iter_get_first(dap_chain_atom_iter_t * a_atom_iter, size_t *a_atom_size)
{
    if (!a_atom_iter)
        return NULL;
    if (a_atom_iter->cur_item) { /* Iterator creates copies, free them at delete routine! */
        DAP_DEL_Z(a_atom_iter->cur);
        DAP_DEL_Z(a_atom_iter->cur_hash);
    }
    dap_chain_datum_t * l_datum = NULL;
    dap_nonconsensus_datum_hash_item_t *l_item = PVT(DAP_NONCONSENSUS(a_atom_iter->chain))->hash_items;
    a_atom_iter->cur_item = l_item;
    if (a_atom_iter->cur_item) {
        size_t l_datum_size = 0;
        l_datum = (dap_chain_datum_t*)dap_global_db_get_sync(PVT(DAP_NONCONSENSUS(a_atom_iter->chain))->group_datums,
                                                             l_item->key, &l_datum_size, NULL, NULL);
        a_atom_iter->cur = l_datum;
        a_atom_iter->cur_size = l_datum_size;
        a_atom_iter->cur_hash = DAP_NEW_Z(dap_hash_fast_t);
        dap_chain_hash_fast_from_str(l_item->key, a_atom_iter->cur_hash);
        if (a_atom_size)
            *a_atom_size = l_datum_size;
    } else {
        a_atom_iter->cur_size = 0;
        if (a_atom_size)
            *a_atom_size = 0;
    }
    return l_datum;
}


/**
 * @brief Get the next dag event from database
 *
 * @param a_atom_iter dap_chain_atom_iter_t
 * @param a_atom_size size_t a_atom_size
 * @return dap_chain_atom_ptr_t
 */
static dap_chain_atom_ptr_t s_nonconsensus_callback_atom_iter_get_next(dap_chain_atom_iter_t *a_atom_iter, size_t *a_atom_size)
{
    dap_chain_datum_t * l_datum = NULL;
    dap_nonconsensus_datum_hash_item_t *l_item = (dap_nonconsensus_datum_hash_item_t*)a_atom_iter->cur_item;
    if (l_item)
        l_item = l_item->next;
    a_atom_iter->cur_item = l_item;
    if (a_atom_iter->cur_item ){
        size_t l_datum_size =0;
        l_datum = (dap_chain_datum_t *)dap_global_db_get_sync(PVT(DAP_NONCONSENSUS(a_atom_iter->chain))->group_datums, l_item->key, &l_datum_size, NULL, NULL);
        if (a_atom_iter->cur) // This iterator should clean up data for it because its allocate it
            DAP_DELETE(a_atom_iter->cur);
        a_atom_iter->cur = l_datum;
        a_atom_iter->cur_size = l_datum_size;
        dap_chain_hash_fast_from_str(l_item->key, a_atom_iter->cur_hash);
        if (a_atom_size)
            *a_atom_size = l_datum_size;
    } else {
        DAP_DEL_Z(a_atom_iter->cur_hash);
        DAP_DEL_Z(a_atom_iter->cur);
        a_atom_iter->cur_size = 0;
        if (a_atom_size)
            *a_atom_size = 0;
    }
    return l_datum;
}

/**
 * @brief return null in current implementation
 *
 * @param a_atom_iter
 * @param a_links_size_ptr
 * @param a_links_sizes_ptr
 * @return dap_chain_atom_ptr_t*
 */
static dap_chain_atom_ptr_t* s_nonconsensus_callback_atom_iter_get_links(dap_chain_atom_iter_t * a_atom_iter,
        size_t * a_links_size_ptr, size_t **a_links_sizes_ptr)
{
    (void) a_atom_iter;
    (void) a_links_size_ptr;
    (void) a_links_sizes_ptr;
    return NULL;
}

/**
 * @brief return null in current implementation
 *
 * @param a_atom_iter
 * @param a_lasts_size_ptr
 * @param a_links_sizes_ptr
 * @return dap_chain_atom_ptr_t*
 */
static dap_chain_atom_ptr_t* s_nonconsensus_callback_atom_iter_get_lasts(dap_chain_atom_iter_t * a_atom_iter,
        size_t * a_lasts_size_ptr,  size_t **a_links_sizes_ptr)
{
    (void) a_atom_iter;
    (void) a_lasts_size_ptr;
    (void) a_links_sizes_ptr;
    return NULL;
}

/**
 * @brief get new datum object from atom
 *
 * @param a_atom atom object
 * @param a_atom_size atom size
 * @param a_datums_count count of datums
 * @return dap_chain_datum_t**
 */
static dap_chain_datum_t **s_nonconsensus_callback_atom_get_datum(dap_chain_atom_ptr_t a_atom, size_t a_atom_size, size_t *a_datums_count)
{
    UNUSED(a_atom_size);
    if (a_atom){
        dap_chain_datum_t *l_datum = (dap_chain_datum_t *)a_atom;
        if (l_datum){
            dap_chain_datum_t **l_datums = DAP_NEW(dap_chain_datum_t *);
            if (!l_datums) {
                log_it(L_CRITICAL, "Memory allocation error");
                return NULL;
            }
            if (a_datums_count)
                *a_datums_count = 1;
            l_datums[0] = l_datum;
            return l_datums;
        }else
            return NULL;
    }else
        return NULL;
}

static dap_chain_datum_iter_t *s_nonconsensus_callback_datum_iter_create(dap_chain_t *a_chain)
{
    dap_chain_datum_iter_t *l_ret = DAP_NEW_Z(dap_chain_datum_iter_t);
    if (!l_ret) {
        log_it(L_CRITICAL, "Memory allocation error");
        return NULL;
    }
    l_ret->chain = a_chain;
    return l_ret;
}

static void s_nonconsensus_callback_datum_iter_delete(dap_chain_datum_iter_t *a_datum_iter)
{
    if (a_datum_iter->cur_item) {
        DAP_DEL_Z(a_datum_iter->cur);
        DAP_DEL_Z(a_datum_iter->cur_hash);
    }
    DAP_DELETE(a_datum_iter);
}

static dap_chain_datum_t *s_nonconsensus_callback_datum_iter_get_first(dap_chain_datum_iter_t *a_datum_iter)
{
    if (!a_datum_iter)
        return NULL;
    if (a_datum_iter->cur_item) { /* Iterator creates copies, free them at delete routine! */
        DAP_DEL_Z(a_datum_iter->cur);
        DAP_DEL_Z(a_datum_iter->cur_hash);
    }
    dap_chain_datum_t * l_datum = NULL;
    dap_nonconsensus_datum_hash_item_t *l_item = PVT(DAP_NONCONSENSUS(a_datum_iter->chain))->hash_items;
    a_datum_iter->cur_item = l_item;
    if (a_datum_iter->cur_item) {
        size_t l_datum_size = 0;
        l_datum = (dap_chain_datum_t*)dap_global_db_get_sync(PVT(DAP_NONCONSENSUS(a_datum_iter->chain))->group_datums,
                                                             l_item->key, &l_datum_size, NULL, NULL);
        a_datum_iter->cur = l_datum;
        a_datum_iter->cur_size = l_datum_size;
        a_datum_iter->cur_hash = DAP_NEW_Z(dap_hash_fast_t);
        dap_chain_hash_fast_from_str(l_item->key, a_datum_iter->cur_hash);
        a_datum_iter->cur_atom_hash = a_datum_iter->cur_hash;
    } else
        a_datum_iter->cur_size = 0;
    return l_datum;
}

static dap_chain_datum_t *s_nonconsensus_callback_datum_iter_get_next(dap_chain_datum_iter_t *a_datum_iter)
{
    if (!a_datum_iter)
        return NULL;
    dap_chain_datum_t *l_datum = NULL;
    dap_nonconsensus_datum_hash_item_t *l_item = (dap_nonconsensus_datum_hash_item_t*)a_datum_iter->cur_item;
    if (l_item)
        l_item = l_item->next;
    a_datum_iter->cur_item = l_item;
    if (a_datum_iter->cur_item) {
        size_t l_datum_size = 0;
        l_datum = (dap_chain_datum_t*)dap_global_db_get_sync(PVT(DAP_NONCONSENSUS(a_datum_iter->chain))->group_datums,
                                                             l_item->key, &l_datum_size, NULL, NULL);
        DAP_DEL_Z(a_datum_iter->cur);
        a_datum_iter->cur = l_datum;
        a_datum_iter->cur_size = l_datum_size;
        a_datum_iter->cur_hash = DAP_NEW_Z(dap_hash_fast_t);
        dap_chain_hash_fast_from_str(l_item->key, a_datum_iter->cur_hash);
        a_datum_iter->cur_atom_hash = a_datum_iter->cur_hash;
    } else {
        DAP_DEL_Z(a_datum_iter->cur_hash);
        DAP_DEL_Z(a_datum_iter->cur);
        a_datum_iter->cur_size = 0;
    }
    return l_datum;
}

static dap_chain_datum_t *s_nonconsensus_callback_datum_find_by_hash(dap_chain_t *a_chain, dap_chain_hash_fast_t *a_datum_hash,
                                                                   dap_chain_hash_fast_t *a_atom_hash, int *a_ret_code)
{
    dap_nonconsensus_datum_hash_item_t *l_item;
    DL_FOREACH(PVT(DAP_NONCONSENSUS(a_chain))->hash_items, l_item) {
        if (dap_hash_fast_compare(a_datum_hash, &l_item->datum_data_hash)) {
            if (a_atom_hash)
                *a_atom_hash = l_item->datum_data_hash;
            if (a_ret_code)
                *a_ret_code = 0;
            size_t l_datum_size = 0;
            // Memory leak here until assumed allocated memory returned in other data storage types
            return (dap_chain_datum_t *)dap_global_db_get_sync(PVT(DAP_NONCONSENSUS(a_chain))->group_datums,
                                                                 l_item->key, &l_datum_size, NULL, NULL);
        }
    }
    return NULL;
}<|MERGE_RESOLUTION|>--- conflicted
+++ resolved
@@ -376,14 +376,8 @@
     dap_nonconsensus_t * l_nochain = DAP_NONCONSENSUS(a_chain);
     dap_nonconsensus_private_t *l_nochain_priv = PVT(l_nochain);
     dap_chain_datum_t *l_datum = (dap_chain_datum_t*) a_atom;
-<<<<<<< HEAD
     dap_hash_fast_t l_datum_hash = *a_atom_hash;
     if(dap_chain_datum_add(a_chain, l_datum, a_atom_size, &l_datum_hash))
-=======
-    dap_hash_fast_t l_datum_hash;
-    dap_hash_fast(l_datum->data, l_datum->header.data_size, &l_datum_hash);
-    if (dap_chain_datum_add(a_chain, l_datum, a_atom_size, &l_datum_hash))
->>>>>>> 26508e8b
         return ATOM_REJECT;
 
     dap_nonconsensus_datum_hash_item_t * l_hash_item = DAP_NEW_Z(dap_nonconsensus_datum_hash_item_t);
