--- conflicted
+++ resolved
@@ -459,26 +459,14 @@
     if(!a_wallet)
         return;
 
-<<<<<<< HEAD
-
-    if( (l_wallet_internal = a_wallet->_internal) )
-    {
-        if ( l_wallet_internal->certs )                                                 /* Prevent crash on empty certificates's array */
-        {
-            for(size_t i = 0; i < l_wallet_internal->certs_count; i++)
-                dap_cert_delete( l_wallet_internal->certs[i]);
-
-            DAP_DELETE(l_wallet_internal->certs);
-        }
-
-=======
     if ( (l_wallet_internal = a_wallet->_internal) ) {
         if ( l_wallet_internal->certs ) {                                               /* Prevent crash on empty certificates's array */
             for(size_t i = 0; i < l_wallet_internal->certs_count; i++)
                 dap_cert_delete( l_wallet_internal->certs[i]);
+
             DAP_DELETE(l_wallet_internal->certs);
         }
->>>>>>> e262beb9
+
         DAP_DELETE(l_wallet_internal);
     }
 
