/*
 * Authors:
 * Dmitriy A. Gearasimov <kahovski@gmail.com>
 * DeM Labs Inc.   https://demlabs.net
 * DeM Labs Open source community https://github.com/demlabsinc
 * Copyright  (c) 2017-2018
 * All rights reserved.

 This file is part of DAP (Distributed Applications Platform) the open source project

    DAP (Distributed Applications Platform) is free software: you can redistribute it and/or modify
    it under the terms of the GNU General Public License as published by
    the Free Software Foundation, either version 3 of the License, or
    (at your option) any later version.

    DAP is distributed in the hope that it will be useful,
    but WITHOUT ANY WARRANTY; without even the implied warranty of
    MERCHANTABILITY or FITNESS FOR A PARTICULAR PURPOSE.  See the
    GNU General Public License for more details.

    You should have received a copy of the GNU General Public License
    along with any DAP based project.  If not, see <http://www.gnu.org/licenses/>.

    MODIFICATION HISTORY:

    27-APR-2021 RRL Added password protected wallet support

*/

#include <stdlib.h>
#include <stdio.h>
#include <time.h>
#include <stdlib.h>
#include <stddef.h>
#include <stdint.h>
#include <string.h>
#include <dirent.h>
#include <errno.h>
#include <sys/types.h>
#include <sys/stat.h>
#ifdef DAP_OS_UNIX
#include <sys/uio.h>
#endif

#ifdef WIN32
#include <winsock2.h>
#include <windows.h>
#include <mswsock.h>
#include <ws2tcpip.h>
#include <io.h>
#endif

#include <pthread.h>

#include "dap_common.h"
#include "dap_cert_file.h"
#include "dap_chain_wallet.h"
#include "dap_chain_wallet_internal.h"
#include "dap_chain_wallet_cache.h"
#include "dap_enc_key.h"
#include "crc32c_adler.h"
#include "dap_chain_ledger.h"
#include "dap_strfuncs.h"
#include "dap_notify_srv.h"

//#define __USE_GNU

#if defined(__USE_BSD) || defined(__USE_GNU) || defined(DAP_OS_ANDROID)
#define S_IREAD S_IRUSR
#define S_IWRITE S_IWUSR
#define S_IEXEC S_IXUSR
#endif

#define LOG_TAG "dap_chain_wallet"

typedef struct dap_chain_wallet_notificator {
    dap_chain_wallet_opened_callback_t callback;
    void *arg;
} dap_chain_wallet_notificator_t;

#ifndef DAP_OS_WINDOWS                                    /* An argument for open()/create() */
static const mode_t s_fileprot =  ( S_IREAD | S_IWRITE) | (S_IREAD >> 3) | (S_IREAD >> 6) ;
#endif
static char const s_wallet_ext [] = ".dwallet", *s_wallets_path = NULL;

static  pthread_rwlock_t s_wallet_n_pass_lock = PTHREAD_RWLOCK_INITIALIZER; /* Coordinate access to the hash-table */
static  dap_chain_wallet_n_pass_t   *s_wallet_n_pass;                       /* A hash table to keep passwords for wallets */
static  dap_list_t *s_wallet_open_notificators = NULL;
static  dap_list_t *s_wallet_created_notificators = NULL;

struct wallet_addr_cache {
    char name[DAP_WALLET$SZ_NAME + 1];
    dap_chain_addr_t addr;
    UT_hash_handle hh;
};

struct wallet_addr_cache *s_wallet_addr_cache = NULL;
<<<<<<< HEAD

void s_wallet_addr_cache_add(dap_chain_addr_t *a_addr, const char *a_wallet_name){
    struct wallet_addr_cache *l_cache = DAP_NEW(struct wallet_addr_cache);
    strcpy(l_cache->name, a_wallet_name);
    memcpy(&l_cache->addr, a_addr, sizeof(dap_chain_addr_t));
=======
void s_wallet_addr_cache_add(dap_chain_addr_t *a_addr, const char *a_wallet_name){
    struct wallet_addr_cache *l_cache = DAP_NEW_Z_RET_IF_FAIL(struct wallet_addr_cache);
    dap_strncpy(l_cache->name, a_wallet_name, sizeof(l_cache->name));
    l_cache->addr = *a_addr;
>>>>>>> 6a007c0d
    HASH_ADD(hh, s_wallet_addr_cache, addr, sizeof(dap_chain_addr_t), l_cache);
}
const char *dap_chain_wallet_addr_cache_get_name(dap_chain_addr_t *a_addr){
    struct wallet_addr_cache *l_tmp = NULL;
    HASH_FIND(hh, s_wallet_addr_cache, a_addr, sizeof(dap_chain_addr_t), l_tmp);
<<<<<<< HEAD
    if (l_tmp)
        return l_tmp->name;
    return NULL;
=======
    return l_tmp ? l_tmp->name : NULL;
>>>>>>> 6a007c0d
}

/*
 *  DESCRIPTION: Add/update a record for wallet into the internaly used table of name/password pair.
 *      Thhose records are supposed to be used for operations with the password-protected wallets.
 *
 *  INPUTS:
 *      a_name:     A name of the wallet
 *      a_name_len: A length of the wallet's name
 *      a_pass:     A password string
 *      a_pass_len: A length of the password string
 *      a_ttl:      A time  to live of the wallet's context, minutes
 *
 *  IMPLICITE OUTPUTS:
 *      s_wallet_n_pass
 *
 *  RETURNS:
 *      0   - Success
 *      <0  -   <errno>
 */

int     dap_chain_wallet_activate   (
                    const   char    *a_name,
                        ssize_t      a_name_len,
                    const   char    *a_pass,
                        ssize_t      a_pass_len,
                        unsigned     a_ttl
                                    )
{
int     l_rc, l_rc2;
dap_chain_wallet_n_pass_t   l_rec = {0}, *l_prec = NULL;
dap_chain_wallet_t  *l_wallet;
char *c_wallets_path;

    /* Sanity checks ... */
    if ( a_name_len > DAP_WALLET$SZ_NAME )
        return  log_it(L_ERROR, "Wallet's name is too long (%d > %d)",  (int) a_name_len, DAP_WALLET$SZ_NAME), -EINVAL;

    if ( a_pass_len > DAP_WALLET$SZ_PASS )
        return  log_it(L_ERROR, "Wallet's password is too long (%d > %d)",  (int) a_pass_len, DAP_WALLET$SZ_PASS), -EINVAL;


    memcpy(l_rec.name, a_name, l_rec.name_len = a_name_len);            /* Prefill local record fields */
    memcpy(l_rec.pass, a_pass, l_rec.pass_len = a_pass_len);

    if ( (l_rc2 = pthread_rwlock_wrlock(&s_wallet_n_pass_lock)) )        /* Lock for WR access */
        return  log_it(L_ERROR, "Error locking Wallet table, errno=%d", l_rc2), -l_rc2;

    HASH_FIND_STR(s_wallet_n_pass, a_name,  l_prec);                    /* Check for existen record */


    l_rc = 0;

    if ( !l_prec )
    {
        l_prec  = DAP_NEW_Z(dap_chain_wallet_n_pass_t);                 /* Get memory for new record */
        if (!l_prec) {
            log_it(L_CRITICAL, "%s", c_error_memory_alloc);
            return -EINVAL;
        }
        *l_prec = l_rec;                                                /* Fill it by data */
        HASH_ADD_STR(s_wallet_n_pass, name, l_prec);                    /* Add into the hash-table */
    } else {
        if ( !l_prec->pass_len )                                        /* Password field is empty ? */
            memcpy(l_prec->pass, a_pass, l_prec->pass_len = a_pass_len);/* Update password with new one */

        else l_rc = -EBUSY, log_it(L_ERROR, "Wallet has been activated, do deactivation first");
    }


    clock_gettime(CLOCK_REALTIME, &l_prec->exptm);
    l_prec->exptm.tv_sec += (a_ttl * 60);                               /* Compute context expiration time */


    if ( (l_rc2 = pthread_rwlock_unlock(&s_wallet_n_pass_lock)) )        /* Release lock */
        log_it(L_ERROR, "Error unlocking Wallet table, errno=%d", l_rc2);


    /*
     * Check password by open/close BMF Wallet file
    */
    if ( !(c_wallets_path = (char *) dap_chain_wallet_get_path(g_config)) ) /* No path to wallets - nothing to do */
    {
        memset(l_prec->pass, 0, l_prec->pass_len), l_prec->pass_len = 0;
        return  log_it(L_ERROR, "Wallet's path has been not configured"), -EINVAL;
    }

    if ( !(l_wallet = dap_chain_wallet_open (a_name, c_wallets_path, NULL)) )
    {
        memset(l_prec->pass, 0, l_prec->pass_len), l_prec->pass_len = 0;    /* Say <what> again ?! */
        return  log_it(L_ERROR, "Wallet's password is invalid, say <password> again"), -EAGAIN;
    }
    if(!(l_wallet->flags & DAP_WALLET$M_FL_ACTIVE)) {
        HASH_FIND_STR(s_wallet_n_pass, a_name, l_prec);
        HASH_DEL(s_wallet_n_pass, l_prec);
        log_it(L_ERROR, "Can't activate unprotected wallet");
        l_rc = -101;
    } else {
        struct json_object *l_json = json_object_new_object();
        json_object_object_add(l_json, "class", json_object_new_string("WalletInfo"));
        struct json_object *l_wallet_info = json_object_new_object();
        json_object_object_add(l_wallet_info, a_name, dap_chain_wallet_info_to_json(a_name, c_wallets_path));
        json_object_object_add(l_wallet_info, "name", json_object_new_string(a_name));
        json_object_object_add(l_json, "wallet", l_wallet_info);
<<<<<<< HEAD
        dap_notify_server_send(json_object_get_string(l_json));
=======
        dap_notify_server_send_mt(json_object_get_string(l_json));
>>>>>>> 6a007c0d
        json_object_put(l_json);
    }

    dap_chain_wallet_close( l_wallet);

    return  l_rc;
}

/*
 *  DESCRIPTION: Lookup and retrieve password for a given wallet. A buffer for a_pass should be enough
 *      to accept password string up to DAP_WALLET$SZ_PASS octets
 *
 *  INPUTS:
 *      a_name:     A name of the wallet
 *      a_name_len: A length of the wallet's name
        a_pass_len: A size of the buffer to accept password
 *
 *  IMPLICITE INPUTS:
 *      s_wallet_n_pass
 *
 *  OUTPUTS:
 *      a_pass:     A password string
 *      a_pass_len: A length of the password string
 *
 *  RETURNS:
 *      0   - Success, <a_pass> and a_pass_len contains actual data
 *      <0  -   <errno>
 */

int     s_dap_chain_wallet_pass   (
                    const   char    *a_name,
                        ssize_t      a_name_len,
                            char    *a_pass,
                        ssize_t     *a_pass_len
                                    )
{
int     l_rc;
dap_chain_wallet_n_pass_t   *l_prec = NULL;
struct timespec l_now;

    /* Sanity checks ... */
    if ( a_name_len > DAP_WALLET$SZ_NAME )
        return  log_it(L_ERROR, "Wallet's name is too long (%d > %d)",  (int) a_name_len, DAP_WALLET$SZ_NAME), -EINVAL;

    if ( *a_pass_len < DAP_WALLET$SZ_PASS )
        return  log_it(L_ERROR, "Wallet's buffer for password is too small (%d < %d)", (int) *a_pass_len, DAP_WALLET$SZ_PASS), -EINVAL;


    clock_gettime(CLOCK_REALTIME, &l_now);


    if ( (l_rc = pthread_rwlock_rdlock(&s_wallet_n_pass_lock)) )        /* Lock for RD access */
        return  log_it(L_ERROR, "Error locking Wallet table, errno=%d", l_rc), -l_rc;

    HASH_FIND_STR(s_wallet_n_pass, a_name, l_prec);                     /* Check for existen record */


    if (l_prec && (l_now.tv_sec > l_prec->exptm.tv_sec) )               /* Record is expired ? */
    {
                                                                        /* Reset password field */
        memset(l_prec->pass, l_prec->pass_len = 0, sizeof(l_prec->pass));
        l_prec = NULL; //log_it(L_ERROR, "Wallet's credential has been expired, need re-Activation ");
    }
    else if ( l_prec && !l_prec->pass_len )                             /* Is record has been deactivated ? */
        l_prec = NULL; // log_it(L_ERROR, "Wallet's credential has been zeroed, need re-Activation ");
    else if ( l_prec )                                                  /* Store password to given buffer */
        memcpy(a_pass, l_prec->pass, *a_pass_len = l_prec->pass_len);

    if ( (l_rc = pthread_rwlock_unlock(&s_wallet_n_pass_lock)) )        /* Release lock */
        log_it(L_ERROR, "Error locking Wallet table, errno=%d", l_rc);

    return  l_prec ? 0 : -ENOENT;
}



/*
 *  DESCRIPTION: Deactivate a data for the wallet's name & password pair. For existen record just clearing password field.
 *      Use given password to additional verification. We don't remove record from the hash table - only reset to zero the password field !
 *
 *  INPUTS:
 *      a_name:     A name of the wallet
 *      a_name_len: A length of the wallet's name
 *      a_pass:     A password string
 *      a_pass_len: A length of the password string
 *
 *  IMPLICITE OUTPUTS:
 *      s_wallet_n_pass
 *
 *  RETURNS:
 *      0   - Success
 *      <0  -   <errno>
 */
int dap_chain_wallet_deactivate (const char *a_name, ssize_t a_name_len)
{
int     l_rc, l_rc2;
dap_chain_wallet_n_pass_t   *l_prec = NULL;

    if ( a_name_len > DAP_WALLET$SZ_NAME )
        return  log_it(L_ERROR, "Wallet's name is too long (%d > %d)",  (int) a_name_len, DAP_WALLET$SZ_NAME), -EINVAL;

    if ( (l_rc = pthread_rwlock_wrlock(&s_wallet_n_pass_lock)) )        /* Lock for WR access */
        return  log_it(L_ERROR, "Error locking Wallet table, errno=%d", l_rc), -l_rc;

    l_rc = -ENOENT;

    HASH_FIND_STR(s_wallet_n_pass, a_name, l_prec);                     /* Check for existen record */

    if (!l_prec || !l_prec->pass_len) { /* Password is zero - has been reset probably */
        l_rc = -EBUSY;
        log_it(L_WARNING, "The Wallet %.*s is not active", (int) a_name_len, a_name);
    } else {
        l_rc = 0;
        memset(l_prec->pass, l_prec->pass_len = 0, sizeof(l_prec->pass));
    }

    if ( (l_rc2 = pthread_rwlock_unlock(&s_wallet_n_pass_lock)) )       /* Release lock */
        log_it(L_ERROR, "Error unlocking Wallet table, errno=%d", l_rc2);

    return  l_rc;
}

/**
 * @brief check wallet folders and try open wallets
 * @return 0 if all ok
 */
int dap_chain_wallet_init()
{
    char *c_wallets_path = NULL, l_fspec[MAX_PATH] = {0};
    DIR * l_dir = NULL;
    struct dirent * l_dir_entry = NULL;
    dap_chain_wallet_t *l_wallet = NULL;
    size_t l_len = 0;

    if ( !(c_wallets_path = (char *) dap_chain_wallet_get_path(g_config)) ) /* No path to wallets - nothing to do */
        return -1;

    if ( !(l_dir = opendir(c_wallets_path)) ) {                               /* Path is not exist ? Create the dir and exit */
#ifdef _WIN32
        int l_res = mkdir(c_wallets_path);
#else
        int l_res = mkdir(c_wallets_path, S_IRWXU | S_IRWXG | S_IROTH | S_IXOTH);
#endif
        if (l_res) {
            log_it(L_ERROR, "Can't create wallet dir %s", c_wallets_path);
            return l_res;
        }
        return  0;
    }

    /*
     * Load certificates from existing no-password-protected (!!!) wallets
     */
    while( (l_dir_entry = readdir(l_dir))) {
#ifndef DAP_OS_WINDOWS
        if ( l_dir_entry->d_type !=  DT_REG )                           /* Skip unrelated entries */
            continue;
#endif
        l_len = strlen(l_dir_entry->d_name);                            /* Check for *.dwallet */

        if ( l_len > 8 && !strcmp(l_dir_entry->d_name + l_len - (sizeof(s_wallet_ext) - 1), s_wallet_ext) ) {
            if (snprintf(l_fspec, sizeof(l_fspec), "%s/%s", c_wallets_path, l_dir_entry->d_name) < 0)
                continue;
            if ( (l_wallet = dap_chain_wallet_open_file(l_fspec, NULL, NULL)) )
                dap_chain_wallet_close(l_wallet);
        }
    }

    closedir(l_dir);
    return 0;
}

/**
 * @brief dap_chain_wallet_deinit
 */
void dap_chain_wallet_deinit(void)
{
    DAP_DELETE(s_wallets_path);
}

/**
 * @brief dap_chain_wallet_get_path
 * @param[in] a_config Configuration
 * @return wallets path or NULL if error
 */

const char* dap_chain_wallet_get_path(dap_config_t * a_config)
{
    return s_wallets_path
        ? s_wallets_path
        : ( s_wallets_path = dap_config_get_item_str_path_default(a_config ? a_config : g_config, "resources", "wallets_path", NULL) );
}

/**
 * @brief dap_chain_wallet_create_with_seed
 * @param a_wallet_name
 * @param a_wallets_path
 * @param a_net_id
 * @param a_sig_type
 * @details Creates new wallet
 * @return Wallet, new wallet or NULL if errors
 */
dap_chain_wallet_t *dap_chain_wallet_create_with_seed_multi (
                    const char *a_wallet_name,
                    const char *a_wallets_path,
                    const dap_sign_type_t *a_sig_types,
                    size_t a_sig_count,
                    const void *a_seed,
                    size_t a_seed_size,
                    const char *a_pass
                                        )
{
dap_chain_wallet_t *l_wallet = NULL;
dap_chain_wallet_internal_t *l_wallet_internal = NULL;

// sanity check
    dap_return_val_if_pass(!a_wallet_name || !a_wallets_path || !a_sig_types || !a_sig_count,  NULL);
    if (a_wallet_name && DAP_WALLET$SZ_NAME < strnlen(a_wallet_name, DAP_WALLET$SZ_NAME + 1) )
        return  log_it(L_ERROR, "Wallet's name is too long ( > %d)",  DAP_WALLET$SZ_NAME), NULL;
    if ( a_pass && DAP_WALLET$SZ_PASS < strnlen(a_pass, DAP_WALLET$SZ_PASS + 1) )
        return  log_it(L_ERROR, "Wallet's password is too long ( > %d)", DAP_WALLET$SZ_PASS), NULL;
// memory alloc
    l_wallet = DAP_NEW_Z_RET_VAL_IF_FAIL(dap_chain_wallet_t, NULL);
    l_wallet_internal = DAP_NEW_Z_RET_VAL_IF_FAIL(dap_chain_wallet_internal_t, NULL, l_wallet);
    l_wallet_internal->certs = DAP_NEW_Z_COUNT_RET_VAL_IF_FAIL(dap_cert_t*, a_sig_count, NULL, l_wallet_internal, l_wallet);

    strncpy(l_wallet->name, a_wallet_name, DAP_WALLET$SZ_NAME);
    l_wallet_internal->certs_count = a_sig_count;

    snprintf(l_wallet_internal->file_name, sizeof(l_wallet_internal->file_name), "%s/%s%s", a_wallets_path, a_wallet_name, s_wallet_ext);
    for (size_t i = 0; i < l_wallet_internal->certs_count; ++i) {
        l_wallet_internal->certs[i] = dap_cert_generate_mem_with_seed(a_wallet_name, dap_sign_type_to_key_type(a_sig_types[i]), a_seed, a_seed_size);
    }

    l_wallet->_internal = l_wallet_internal;
    if ( !dap_chain_wallet_save(l_wallet, a_pass) ) {
        log_it(L_INFO, "Wallet %s has been created (%s)", a_wallet_name, l_wallet_internal->file_name);
<<<<<<< HEAD

        for (dap_list_t *l_tmp = s_wallet_created_notificators; l_tmp; l_tmp=l_tmp->next){
            dap_chain_wallet_notificator_t *l_notificator = (dap_chain_wallet_notificator_t*)l_tmp->data;
            if (l_notificator->callback)
                l_notificator->callback(l_wallet, l_notificator->arg); 
        }

        return l_wallet;
    }
=======
>>>>>>> 6a007c0d

        for (dap_list_t *l_tmp = s_wallet_created_notificators; l_tmp; l_tmp=l_tmp->next){
            dap_chain_wallet_notificator_t *l_notificator = (dap_chain_wallet_notificator_t*)l_tmp->data;
            if (l_notificator->callback)
                l_notificator->callback(l_wallet, l_notificator->arg); 
        }

        return l_wallet;
    }

    return dap_chain_wallet_save(l_wallet, a_pass)
        ? ( log_it(L_ERROR,"Can't save the new wallet (%s) to disk, errno=%d", l_wallet_internal->file_name, errno),
            dap_chain_wallet_close(l_wallet),
            NULL )
        : ( log_it(L_INFO, "Wallet %s has been created (%s)", a_wallet_name, l_wallet_internal->file_name), l_wallet );
}

/**
 * @brief dap_chain_wallet_create
 * @param a_wallet_name
 * @param a_wallets_path
 * @param a_net_id
 * @param a_sig_type
 * @details Creates new wallet
 * @return Wallet, new wallet or NULL if errors
 */
dap_chain_wallet_t * dap_chain_wallet_create(
                const char * a_wallet_name,
                const char * a_wallets_path,
                dap_sign_type_t a_sig_type,
                const char *a_pass
                                    )
{
    return dap_chain_wallet_create_with_seed(a_wallet_name, a_wallets_path, a_sig_type, NULL, 0, a_pass);
}

/**
 * @brief dap_chain_wallet_close
 * @param a_wallet
 */
void dap_chain_wallet_close(dap_chain_wallet_t *a_wallet)
{
// sanity check
    dap_return_if_pass(!a_wallet);
// func work
    dap_chain_wallet_internal_t *l_wallet_internal = a_wallet->_internal;
    if ( l_wallet_internal ) {
        if ( l_wallet_internal->certs ) {
            for(size_t i = 0; i < l_wallet_internal->certs_count; i++)
                dap_cert_delete( l_wallet_internal->certs[i]);

            DAP_DELETE(l_wallet_internal->certs);
        }
        DAP_DELETE(l_wallet_internal);
    }
    DAP_DELETE(a_wallet);
}

/**
 * @brief dap_chain_wallet_get_addr
 * @param a_wallet
 * @param a_net_id
 * @return
 */
dap_chain_addr_t *dap_chain_wallet_get_addr(dap_chain_wallet_t *a_wallet, dap_chain_net_id_t a_net_id)
{
// sanity check
    dap_return_val_if_pass(!a_wallet, NULL);
    DAP_CHAIN_WALLET_INTERNAL_LOCAL(a_wallet);
    dap_return_val_if_pass(!l_wallet_internal, NULL);
// func work
    return a_net_id.uint64 ? dap_cert_to_addr (l_wallet_internal->certs, l_wallet_internal->certs_count, 0, a_net_id) : NULL;
}

/**
 * @brief dap_cert_to_addr
 * @param a_cert
 * @param a_net_id
 * @return
 */
dap_chain_addr_t *dap_cert_to_addr(dap_cert_t **a_certs, size_t a_count, size_t a_key_start_index, dap_chain_net_id_t a_net_id)
{
// memory alloc
    dap_chain_addr_t *l_addr = DAP_NEW_Z_RET_VAL_IF_FAIL(dap_chain_addr_t, NULL);
    dap_enc_key_t *l_key = dap_cert_get_keys_from_certs(a_certs, a_count, a_key_start_index);
    if (l_key) {
        dap_chain_addr_fill_from_key(l_addr, l_key, a_net_id);
        dap_enc_key_delete(l_key);
    }
    return l_addr;
}

/**
 * @brief dap_chain_wallet_get_pkey
 * @param a_wallet
 * @param a_pkey_idx
 * @return serialized object if success, NULL if not
 */
dap_pkey_t* dap_chain_wallet_get_pkey( dap_chain_wallet_t * a_wallet,uint32_t a_pkey_idx )
{
    DAP_CHAIN_WALLET_INTERNAL_LOCAL(a_wallet);

    if( l_wallet_internal->certs_count > a_pkey_idx )
        return dap_cert_to_pkey(l_wallet_internal->certs[a_pkey_idx]);


    log_it( L_WARNING, "No pkey with index %u in the wallet (total size %zu)", a_pkey_idx, l_wallet_internal->certs_count);
    return 0;

}

/**
 * @brief dap_chain_wallet_get_certs_number
 * @param a_wallet
 * @return
 */
size_t dap_chain_wallet_get_certs_number( dap_chain_wallet_t * a_wallet)
{
    DAP_CHAIN_WALLET_INTERNAL_LOCAL(a_wallet);
    return l_wallet_internal->certs_count;
}

/**
 * @brief dap_chain_wallet_get_key
 * @param a_wallet
 * @param a_pkey_idx
 * @return
 */
dap_enc_key_t *dap_chain_wallet_get_key(dap_chain_wallet_t *a_wallet, uint32_t a_pkey_idx)
{
// sanity check
    dap_return_val_if_pass(!a_wallet, NULL);

    DAP_CHAIN_WALLET_INTERNAL_LOCAL(a_wallet);

    if( l_wallet_internal->certs_count > a_pkey_idx )
        return dap_cert_get_keys_from_certs(l_wallet_internal->certs, l_wallet_internal->certs_count, a_pkey_idx);

    log_it( L_WARNING, "No key with index %u in the wallet (total size %zu)",a_pkey_idx,l_wallet_internal->certs_count);
    return 0;
}

/*
 *  DESCRIPTION: Save memory wallet's context into ta file  protected by given password.
 *
 *  INPUTS:
 *      a_wallet:   Wallet's context structure
 *      a_pass:     A password string to be used to protect wallet's content
 *
 *  OUTPUTS:
 *      NONE
 *
 *  RETURNS:
 *      0       -   SUCCESS
 *      <errno>
 */

int dap_chain_wallet_save(dap_chain_wallet_t * a_wallet, const char *a_pass)
{
DAP_CHAIN_WALLET_INTERNAL_LOCAL (a_wallet);                                 /* Declare l_wallet_internal */
dap_file_handle_t l_fh = INVALID_HANDLE_VALUE;
size_t l_rc = 0;
uint32_t l_len = 0;
char *l_cp, *l_cert_raw, l_buf[32*1024];
dap_enc_key_t *l_enc_key = NULL;
uint32_t l_csum = CRC32C_INIT;
dap_errnum_t l_err = 0;

enum {
    WALLET$K_IOV_HEADER = 0,
    WALLET$K_IOV_BODY,
    WALLET$SZ_IOV_NR
};

if ( !a_wallet )
    return  log_it(L_ERROR, "Wallet is null, can't save it to file!"), -EINVAL;

if ( a_pass )
    if ( !(l_enc_key = dap_enc_key_new_generate(DAP_ENC_KEY_TYPE_GOST_OFB, NULL, 0, a_pass, strlen(a_pass), 0)) )
        return  log_it(L_ERROR, "Error create key context"), -EINVAL;

#ifdef DAP_OS_WINDOWS
    l_fh = CreateFile(l_wallet_internal->file_name, GENERIC_WRITE, /*FILE_SHARE_READ | FILE_SHARE_WRITE */ 0, NULL, CREATE_ALWAYS,
                          /*FILE_FLAG_RANDOM_ACCESS | FILE_FLAG_OVERLAPPED | FILE_FLAG_NO_BUFFERING*/ 0, NULL);
    if (l_fh != INVALID_HANDLE_VALUE) {
        SetEndOfFile(l_fh);
    } else {
        l_err = GetLastError();
#else
    if ( 0 > (l_fh = open(l_wallet_internal->file_name , O_CREAT | O_WRONLY | O_TRUNC, s_fileprot)) ) {
        l_err = errno;
#endif
        return log_it(L_ERROR, "Cant open file %s for writing, errno=%"DAP_FORMAT_ERRNUM,
                      l_wallet_internal->file_name, l_err), -l_err;
    }

    l_cp = a_wallet->name[0] ? a_wallet->name : "DefaultWalletName";

    dap_chain_wallet_file_hdr_t l_file_hdr = {
        .signature  = DAP_CHAIN_WALLETS_FILE_SIGNATURE,
        .version    = a_pass ? DAP_WALLET$K_VER_2 : DAP_WALLET$K_VER_1,
        .type       = a_pass ? DAP_WALLET$K_TYPE_GOST89 : DAP_WALLET$K_TYPE_PLAIN,
        .wallet_len = strnlen(l_cp, DAP_WALLET$SZ_NAME)
    };

    iovec_t l_iov[] = {
        { .iov_base = &l_file_hdr,  .iov_len = sizeof(l_file_hdr) },    /* WALLET$K_IOV_HEADER */
        { .iov_base = l_cp,         .iov_len = l_file_hdr.wallet_len }  /* WALLET$K_IOV_BODY */
    };

    l_rc = dap_writev(l_fh, l_cp, l_iov, WALLET$SZ_IOV_NR, &l_err);     /* Performs writting vectorized buffer */
    if (l_err || (l_len = sizeof(l_file_hdr) + l_file_hdr.wallet_len) != l_rc) {
        log_it(L_ERROR, "Error write Wallet header to file '%s', err %"DAP_FORMAT_ERRNUM, l_wallet_internal->file_name, l_err);
        dap_fileclose(l_fh);
        return -l_err;
    }
                                                                        /* CRC for file header part */
    l_csum = crc32c(l_csum, l_iov[WALLET$K_IOV_HEADER].iov_base, l_iov[WALLET$K_IOV_HEADER].iov_len);
                                                                        /* CRC for file body part */
    l_csum = crc32c(l_csum, l_iov[WALLET$K_IOV_BODY].iov_base, l_iov[WALLET$K_IOV_BODY].iov_len);

    /* Write certs */
    for ( size_t i = 0; i < l_wallet_internal->certs_count ; i++)
    {
                                                                        /* Get ceritificate body */
        if ( !(l_cert_raw  = (char *) dap_cert_mem_save(l_wallet_internal->certs[i], &l_len)) )
        {
            log_it(L_WARNING, "Certificate #%zu cannot be obtained, go next ...", i);
            continue;
        }

        l_csum = crc32c (l_csum, l_cert_raw, l_len);                        /* CRC for every certificate */

        if ( l_enc_key )
        {
            /* Encrypt buffer with cert to local storage,
             * be advised that we don't performs a source buffer aligment preparation according to
             * block nature of the GOST family and other block-cyphers. We expect that this work is performed
             * by the "enc_na" internaly. So , relax mothefackerzzz!
             */
            l_len = l_enc_key->enc_na(l_enc_key, l_cert_raw, l_len, l_buf, sizeof(l_buf) );
        }
        dap_chain_wallet_cert_hdr_t l_wallet_cert_hdr = { .type = DAP_WALLET$K_CERT, .cert_raw_size = l_len };

        /*
         * Gather chunks for I/O
        */
        l_len = 0;                                                          /* Total octets to be writtent to disk */

        l_iov[WALLET$K_IOV_HEADER].iov_base  = &l_wallet_cert_hdr;          /* Cert's record header */
        l_len += l_iov[WALLET$K_IOV_HEADER].iov_len  = sizeof(l_wallet_cert_hdr);

        l_iov[WALLET$K_IOV_BODY].iov_base  = l_enc_key ? l_buf : l_cert_raw;/* Cert itself or buffer with has been encrypted cert */
        l_len += l_iov[WALLET$K_IOV_BODY].iov_len  = l_wallet_cert_hdr.cert_raw_size;

        l_rc = dap_writev(l_fh, l_cp, l_iov, WALLET$SZ_IOV_NR, &l_err);
        DAP_DEL_Z (l_cert_raw);
        if (l_err || l_rc != l_len) {
            log_it(L_ERROR, "Error writing %d octets of cert to file '%s', err %"DAP_FORMAT_ERRNUM,
                   l_len, l_wallet_internal->file_name, l_err);
            dap_fileclose(l_fh);
            return -l_err;
        }
    }

    if ( l_file_hdr.version == DAP_WALLET$K_VER_2 )
    {
        dap_chain_wallet_cert_hdr_t l_wallet_cert_hdr = { .type = DAP_WALLET$K_MAGIC, .cert_raw_size = sizeof(l_csum) };
        l_len = 0;                                                          /* Total octets to be writtent to disk */
        l_iov[WALLET$K_IOV_HEADER].iov_base  = &l_wallet_cert_hdr;
        l_len += l_iov[WALLET$K_IOV_HEADER].iov_len  = sizeof(l_wallet_cert_hdr);

        l_iov[WALLET$K_IOV_BODY].iov_base  = &l_csum;
        l_len += l_iov[WALLET$K_IOV_BODY].iov_len  = sizeof(l_csum);

        l_rc = dap_writev(l_fh, l_cp, l_iov, WALLET$SZ_IOV_NR, &l_err);     /* Perform writting vectorized buffer */
        if (l_err || l_rc != l_len) {                                       /* Check a result of the I/O operation */
            log_it(L_ERROR, "Error writing %d octets of cert to file '%s', err %"DAP_FORMAT_ERRNUM,
                   l_len, l_wallet_internal->file_name, l_err);
        }
    }
    /* Cleanup and exit ... */
    dap_fileclose(l_fh);

    if ( l_enc_key )
        dap_enc_key_delete(l_enc_key);

#ifdef  DAP_SYS_DEBUG                                                       /* @RRL: For debug purpose only!!! */
    {
    dap_chain_wallet_t  *l_wallet;

    if ( (l_wallet = dap_chain_wallet_open_file (l_wallet_internal->file_name, a_pass)) )
        dap_chain_wallet_close(l_wallet);

    }
#endif      /* DAP_SYS_DEBUG */

    return log_it(L_NOTICE, "Wallet '%s' has been saved into the '%s'", a_wallet->name, l_wallet_internal->file_name), l_err;
}



/**
 * @brief dap_chain_wallet_open_file
 * @param a_file_name
 * @return
 */
dap_chain_wallet_t *dap_chain_wallet_open_file (
                    const char *a_file_name,
                    const char *l_pass,
                    unsigned int * a_out_stat
                    )
{
dap_chain_wallet_t *l_wallet;
dap_file_handle_t l_fh = INVALID_HANDLE_VALUE;
dap_errnum_t l_err = 0;
int l_certs_count, l_len;
dap_chain_wallet_file_hdr_t l_file_hdr = {0};
dap_chain_wallet_cert_hdr_t l_cert_hdr = {0};
char l_buf[32*1024], l_buf2[32*1024], *l_bufp, l_wallet_name [DAP_WALLET$SZ_NAME] = {0};
dap_enc_key_t *l_enc_key = NULL;
uint32_t    l_csum = CRC32C_INIT, l_csum2 = CRC32C_INIT;

#ifdef DAP_OS_WINDOWS
    DWORD l_rc = 0;
    if ((l_fh = CreateFile(a_file_name, GENERIC_READ, 0, 0,
                           OPEN_EXISTING,
                           FILE_ATTRIBUTE_NORMAL | FILE_FLAG_RANDOM_ACCESS, 0)) == INVALID_HANDLE_VALUE) {
        l_err = GetLastError();
#else
    ssize_t l_rc = 0;
    if ( 0 > (l_fh = open(a_file_name , O_RDONLY)) ) {                      /* Open file for ReadOnly !!! */
        l_err = errno;
#endif
        if ( a_out_stat )
            *a_out_stat = 1;
        return  log_it(L_ERROR,"Cant open file %s for read, error %"DAP_FORMAT_ERRNUM, a_file_name, l_err), NULL;
    }
#ifdef DAP_OS_WINDOWS
    if (ReadFile(l_fh, &l_file_hdr, sizeof(l_file_hdr), &l_rc, 0) == FALSE || l_rc != sizeof(l_file_hdr)) {
        l_err = GetLastError();
#else
    if (sizeof(l_file_hdr) != read(l_fh, &l_file_hdr, sizeof(l_file_hdr))) {/* Get the file header record */
        l_err = errno;
#endif
        if ( a_out_stat )
            *a_out_stat = 2;
        return  log_it(L_ERROR, "Error reading Wallet file (%s) header, err %"DAP_FORMAT_ERRNUM, a_file_name, l_err),
                dap_fileclose(l_fh), NULL;
    }
    if ( l_file_hdr.signature != DAP_CHAIN_WALLETS_FILE_SIGNATURE )  {       /* Check signature of the file */
        log_it(L_ERROR, "Wallet (%s) signature mismatch (%"DAP_UINT64_FORMAT_X" != %"DAP_UINT64_FORMAT_X")",
               a_file_name, l_file_hdr.signature, DAP_CHAIN_WALLETS_FILE_SIGNATURE);
        dap_fileclose(l_fh);
        if ( a_out_stat )
            *a_out_stat = 3;
        return NULL;
    }

    if ( (l_file_hdr.version == DAP_WALLET$K_VER_2) && (!l_pass) ) {
        log_it(L_DEBUG, "Wallet (%s) version 2 cannot be processed w/o password", a_file_name);
        dap_fileclose(l_fh);
        if ( a_out_stat )
            *a_out_stat = 4;
        return NULL;
    }

    if ( l_file_hdr.wallet_len > DAP_WALLET$SZ_NAME ) {
        log_it(L_ERROR, "Invalid Wallet name (%s) length ( >%d)", a_file_name, DAP_WALLET$SZ_NAME);
        dap_fileclose(l_fh);
        if ( a_out_stat )
            *a_out_stat = 5;
        return NULL;
    }

#ifdef DAP_OS_WINDOWS
    if (!ReadFile(l_fh, l_wallet_name, l_file_hdr.wallet_len, &l_rc, 0) || l_rc != l_file_hdr.wallet_len) {
        l_err = GetLastError();
#else
    if (l_file_hdr.wallet_len != read(l_fh, l_wallet_name, l_file_hdr.wallet_len)) { /* Read wallet's name */
        l_err = errno;
#endif
        if ( a_out_stat )
            *a_out_stat = 6;
        return log_it(L_ERROR, "Error reading Wallet name, err %"DAP_FORMAT_ERRNUM, l_err),
               dap_fileclose(l_fh), NULL;
    }

    l_csum = crc32c(l_csum, &l_file_hdr, sizeof(l_file_hdr) );           /* Compute check sum of the Wallet file header */
    l_csum = crc32c(l_csum, l_wallet_name,  l_file_hdr.wallet_len);

    log_it(L_DEBUG, "Wallet file: %s, Wallet[Version: %d, type: %d, name: '%.*s']",
           a_file_name, l_file_hdr.version, l_file_hdr.type, l_file_hdr.wallet_len, l_wallet_name);

    /* First run - count certs in file */

#ifdef DAP_OS_WINDOWS
    for ( l_certs_count = 0; ReadFile(l_fh, &l_cert_hdr, sizeof(l_cert_hdr), &l_rc, NULL) && l_rc; ++l_certs_count) {
        if ( (l_file_hdr.version == DAP_WALLET$K_VER_2) && (l_cert_hdr.type == DAP_WALLET$K_MAGIC) )
            break;
        if (!ReadFile(l_fh, l_buf, l_cert_hdr.cert_raw_size, &l_rc, NULL) || l_rc != l_cert_hdr.cert_raw_size) {
            l_err = GetLastError();
            break;
        }
    }
#else
    for ( l_certs_count = 0; sizeof(l_cert_hdr) == (l_rc = read (l_fh, &l_cert_hdr, sizeof(l_cert_hdr))); l_certs_count++ ) {
        if ( (l_file_hdr.version == DAP_WALLET$K_VER_2) && (l_cert_hdr.type == DAP_WALLET$K_MAGIC) )
            break;
        if ( (int)l_cert_hdr.cert_raw_size != (l_rc = read(l_fh, l_buf, l_cert_hdr.cert_raw_size)) ) {
            l_err = errno;
            break;
        }
    }
#endif
    if (l_err){
        if ( a_out_stat )
            *a_out_stat = 6;
        return log_it(L_ERROR, "Wallet file (%s) I/O error reading certificate body (%d != %zd), error %"DAP_FORMAT_ERRNUM,
                      a_file_name, l_cert_hdr.cert_raw_size, (ssize_t)l_rc, l_err), dap_fileclose(l_fh), NULL;
    }

    if ( !l_certs_count ) {
        log_it(L_ERROR, "No certificate (-s) in the wallet file (%s)", a_file_name);
        dap_fileclose(l_fh);
        if ( a_out_stat )
            *a_out_stat = 7;
        return NULL;
    }


    if ( (l_file_hdr.version == DAP_WALLET$K_VER_2) && l_pass )             /* Generate encryptor context  */
        if ( !(l_enc_key = dap_enc_key_new_generate(DAP_ENC_KEY_TYPE_GOST_OFB, NULL, 0, l_pass, strlen(l_pass), 0)) ) {
            log_it(L_ERROR, "Error create key context");
            dap_fileclose(l_fh);
            if ( a_out_stat )
                *a_out_stat = 8;
            return NULL;
        }


    /* Create local instance of wallet,
     * allocate memory for array to keep loaded certs */
    l_wallet = DAP_NEW_Z(dap_chain_wallet_t);
    assert(l_wallet);
    if (!l_wallet) {
        log_it(L_CRITICAL, "%s", c_error_memory_alloc);
        dap_fileclose(l_fh);
        if ( a_out_stat )
            *a_out_stat = 9;
        return NULL;
    }

    DAP_CHAIN_WALLET_INTERNAL_LOCAL_NEW(l_wallet);
    assert(l_wallet_internal);
    if (!l_wallet_internal) {
        log_it(L_CRITICAL, "%s", c_error_memory_alloc);
        DAP_DEL_Z(l_wallet);
        dap_fileclose(l_fh);
        if ( a_out_stat )
            *a_out_stat = 9;
        return NULL;
    }

    snprintf(l_wallet->name, DAP_WALLET$SZ_NAME + 1, "%.*s", l_file_hdr.wallet_len, l_wallet_name);
    strncpy(l_wallet_internal->file_name, a_file_name, sizeof(l_wallet_internal->file_name) - 1);

    l_wallet_internal->certs_count = l_certs_count;
    assert(l_wallet_internal->certs_count);
    if (!l_wallet_internal->certs_count) {
        log_it(L_ERROR, "Count is zero in dap_chain_wallet_open_file");
        DAP_DEL_Z(l_wallet);
        dap_fileclose(l_fh);
        if ( a_out_stat )
            *a_out_stat = 10;
        return NULL;
    }

    l_wallet_internal->certs = DAP_NEW_Z_SIZE(dap_cert_t *, l_wallet_internal->certs_count * sizeof(dap_cert_t *));
    assert(l_wallet_internal->certs);
    if (!l_wallet_internal->certs) {
        log_it(L_CRITICAL, "%s", c_error_memory_alloc);
        DAP_DEL_Z(l_wallet);
        dap_fileclose(l_fh);
        if ( a_out_stat )
            *a_out_stat = 9;
        return NULL;
    }

#ifdef DAP_OS_WINDOWS
    LARGE_INTEGER l_offset;
    l_offset.QuadPart = sizeof(l_file_hdr) + l_file_hdr.wallet_len;
    if (SetFilePointerEx(l_fh, l_offset, &l_offset, FILE_BEGIN))
#else
    lseek(l_fh,  sizeof(l_file_hdr) + l_file_hdr.wallet_len, SEEK_SET);     /* Set file pointer to first record after cert file header */
#endif

#ifdef DAP_OS_WINDOWS
    for (size_t i = 0; (ReadFile(l_fh, &l_cert_hdr, sizeof(l_cert_hdr), &l_rc, NULL) == TRUE) && l_rc; ++i)
#else
    for ( size_t i = 0; sizeof(l_cert_hdr) == (l_rc = read (l_fh, &l_cert_hdr, sizeof(l_cert_hdr))); i++ )           /* Read Cert/Record header */
#endif
    {
#ifdef DAP_OS_WINDOWS
        if (!ReadFile(l_fh, l_buf, l_cert_hdr.cert_raw_size, &l_rc, NULL) || l_rc != l_cert_hdr.cert_raw_size) {
            l_err = GetLastError();
#else
        if ( (int)l_cert_hdr.cert_raw_size != (l_rc = read(l_fh, l_buf, l_cert_hdr.cert_raw_size)) ) {
            l_err = errno;
#endif
            log_it(L_ERROR, "Error read certificate's body (%d != %zd), error %"DAP_FORMAT_ERRNUM,
                   l_cert_hdr.cert_raw_size, (ssize_t)l_rc, l_err);
            break;
        }

        if ( (l_file_hdr.version == DAP_WALLET$K_VER_2) && (l_cert_hdr.type == DAP_WALLET$K_MAGIC) ) {
            l_csum2 = *((uint32_t *) &l_buf);                               /* CRC32 must be terminal element in the wallet file */
            break;
        }


        l_bufp = l_buf;

        if ( l_enc_key )
        {
            l_len = l_enc_key->dec_na(l_enc_key, l_buf, l_rc, l_buf2, sizeof(l_buf2) );
            l_bufp = l_buf2;
            l_csum = crc32c(l_csum, l_bufp, l_len);                          /* CRC for every certificate */
        }

        l_wallet_internal->certs[ i ] = dap_cert_mem_load(l_bufp, l_cert_hdr.cert_raw_size);
    }



    /* Cleanup and exit ... */
    dap_fileclose(l_fh);

    if ( l_enc_key )
    {
        l_wallet->flags |= (DAP_WALLET$M_FL_PROTECTED | DAP_WALLET$M_FL_ACTIVE);
        if ( l_csum != l_csum2 )
        {
            log_it(L_ERROR, "Wallet checksum mismatch, %#x <> %#x", l_csum, l_csum2);
            dap_chain_wallet_close( l_wallet);
            l_wallet = NULL;
            if ( a_out_stat )
                *a_out_stat = 11;
        }

        dap_enc_key_delete(l_enc_key);
    }

    //Added wallet and address wallet in cache
    if (l_wallet) {
        for (dap_chain_net_t *l_net = dap_chain_net_iter_start(); l_net; l_net = dap_chain_net_iter_next(l_net)) {
            dap_chain_addr_t *l_addr = dap_chain_wallet_get_addr(l_wallet, l_net->pub.id);
            if (!dap_chain_wallet_addr_cache_get_name(l_addr))
                s_wallet_addr_cache_add(l_addr, l_wallet->name);
            DAP_DELETE(l_addr);
        }
<<<<<<< HEAD
=======

        for (dap_list_t *l_tmp = s_wallet_open_notificators; l_tmp; l_tmp=l_tmp->next){
            dap_chain_wallet_notificator_t *l_notificator = (dap_chain_wallet_notificator_t*)l_tmp->data;
            if (l_notificator->callback)
                l_notificator->callback(l_wallet, l_notificator->arg); 
        }
    }

    return  l_wallet;
}


>>>>>>> 6a007c0d

        for (dap_list_t *l_tmp = s_wallet_open_notificators; l_tmp; l_tmp=l_tmp->next){
            dap_chain_wallet_notificator_t *l_notificator = (dap_chain_wallet_notificator_t*)l_tmp->data;
            if (l_notificator->callback)
                l_notificator->callback(l_wallet, l_notificator->arg); 
        }
    }

    return  l_wallet;
}

/**
 * @brief dap_chain_wallet_open
 * @param a_wallet_name
 * @param a_wallets_path
 * @return
 */
dap_chain_wallet_t *dap_chain_wallet_open (
                        const char *a_wallet_name,
                        const char *a_wallets_path,
                        unsigned int * a_out_stat
                                    )
{
char l_file_name [MAX_PATH + 1] = "", l_pass [ DAP_WALLET$SZ_PASS + 3] = "",
        *l_cp, l_wallet_name[DAP_WALLET$SZ_PASS + 3] = "";
ssize_t     l_rc, l_pass_len;

    /* Sanity checks */
    if(!a_wallet_name || !a_wallets_path)
        return NULL;

    if ( (l_cp = strstr(a_wallet_name, s_wallet_ext)) )
        strncpy(l_wallet_name, a_wallet_name, l_cp - a_wallet_name);
    else strncpy(l_wallet_name, a_wallet_name, sizeof(l_wallet_name)-1);

    snprintf(l_file_name, sizeof(l_file_name), "%s/%s%s", a_wallets_path, l_wallet_name, s_wallet_ext);


    l_pass_len = DAP_WALLET$SZ_PASS;                                    /* Size of the buffer for password */
                                                                        /* Lookup password in the internal hash-table */
    if ( (l_rc = s_dap_chain_wallet_pass (l_wallet_name, strlen(l_wallet_name), l_pass, &l_pass_len)) )
        l_pass_len = 0;


    return  dap_chain_wallet_open_file(l_file_name, l_pass_len ? l_pass : NULL, a_out_stat);
}

/**
 * @brief dap_chain_wallet_get_balance
 * @param a_wallet
 * @param a_net_id
 * @return
 */
uint256_t dap_chain_wallet_get_balance (
            dap_chain_wallet_t *a_wallet,
            dap_chain_net_id_t a_net_id,
            const char *a_token_ticker
                                    )
{
    dap_chain_net_t *l_net = dap_chain_net_by_id(a_net_id);
    dap_chain_addr_t *l_addr = dap_chain_wallet_get_addr(a_wallet, a_net_id);

    return  (l_net)  ? dap_ledger_calc_balance(l_net->pub.ledger, l_addr, a_token_ticker) : uint256_0;
}

/**
 * @brief dap_chain_wallet_get_list_tx_outs_with_val
 * @param a_ledger
 * @param a_token_ticker
 * @param a_addr_from
 * @param a_value_need
 * @param a_value_transfer
 * @return list of dap_chain_tx_used_out_item_t
 */
dap_list_t *dap_chain_wallet_get_list_tx_outs_with_val(dap_ledger_t *a_ledger, const char *a_token_ticker, const dap_chain_addr_t *a_addr_from,
                                                       uint256_t a_value_need, uint256_t *a_value_transfer)
{
    dap_list_t *l_list_used_out = NULL; // list of transaction with 'out' items
    if (dap_chain_wallet_cache_tx_find_outs_with_val(a_ledger->net, a_token_ticker, a_addr_from, &l_list_used_out, a_value_need, a_value_transfer) != -101)
        return l_list_used_out;
    dap_chain_hash_fast_t l_tx_cur_hash = { };
    uint256_t l_value_transfer = { };
    dap_chain_datum_tx_t *l_tx;
    while ( compare256(l_value_transfer, a_value_need) == -1
            && (l_tx = dap_ledger_tx_find_by_addr(a_ledger, a_token_ticker, a_addr_from, &l_tx_cur_hash)) )
    {
        // Get all item from transaction by type
        byte_t *it; size_t l_size; int i, l_out_idx_tmp = -1;
        dap_chain_addr_t l_out_addr = { };
        TX_ITEM_ITER_TX_TYPE(it, TX_ITEM_TYPE_OUT_ALL, l_size, i, l_tx) {
            ++l_out_idx_tmp;
            dap_chain_tx_item_type_t l_type = *it;
            uint256_t l_value = { };
            switch (l_type) {
            case TX_ITEM_TYPE_OUT_OLD: {
                dap_chain_tx_out_old_t *l_out = (dap_chain_tx_out_old_t*)it;
                l_out_addr = l_out->addr;
                if ( !l_out->header.value || !dap_chain_addr_compare(a_addr_from, &l_out_addr) )
                    continue;
                l_value = GET_256_FROM_64(l_out->header.value);
            } break;
            case TX_ITEM_TYPE_OUT: {
                dap_chain_tx_out_t *l_out = (dap_chain_tx_out_t*)it;
                l_out_addr = l_out->addr;
                if ( !dap_chain_addr_compare(a_addr_from, &l_out_addr)
                || dap_strcmp(dap_ledger_tx_get_token_ticker_by_hash(a_ledger, &l_tx_cur_hash), a_token_ticker)
                || IS_ZERO_256(l_out->header.value) )
                    continue;
                l_value = l_out->header.value;
            } break;
            case TX_ITEM_TYPE_OUT_EXT: {
                dap_chain_tx_out_ext_t *l_out_ext = (dap_chain_tx_out_ext_t*)it;
                l_out_addr = l_out_ext->addr;
                if ( !dap_chain_addr_compare(a_addr_from, &l_out_addr)
                || strcmp((char *)a_token_ticker, l_out_ext->token)
                || IS_ZERO_256(l_out_ext->header.value) )
                    continue;
                l_value = l_out_ext->header.value;
            } break;
            default:
                continue;
            }
            // Check whether used 'out' items
            if ( !dap_ledger_tx_hash_is_used_out_item (a_ledger, &l_tx_cur_hash, l_out_idx_tmp, NULL) ) {
                dap_chain_tx_used_out_item_t *l_item = DAP_NEW_Z(dap_chain_tx_used_out_item_t);
                *l_item = (dap_chain_tx_used_out_item_t) { l_tx_cur_hash, (uint32_t)l_out_idx_tmp, l_value };
                l_list_used_out = dap_list_append(l_list_used_out, l_item);
                SUM_256_256(l_value_transfer, l_item->value, &l_value_transfer);
                // already accumulated the required value, finish the search for 'out' items
                if ( compare256(l_value_transfer, a_value_need) != -1 ) {
                    break;
                }
            }
        }
    }
    return compare256(l_value_transfer, a_value_need) >= 0 && l_list_used_out
        ? ({ if (a_value_transfer) *a_value_transfer = l_value_transfer; l_list_used_out; })
        : ( dap_list_free_full(l_list_used_out, NULL), NULL );
}

/**
 * @brief cheack wallet to the Bliss sign
 * @param a_wallet
 * @return if sign Bliss - caution message, else ""
 */
const char* dap_chain_wallet_check_sign(dap_chain_wallet_t *a_wallet) {
    dap_return_val_if_pass(!a_wallet || !a_wallet->_internal, "" );
    dap_chain_wallet_internal_t *l_wallet_internal = DAP_CHAIN_WALLET_INTERNAL(a_wallet);
    dap_return_val_if_pass(!l_wallet_internal->certs || !l_wallet_internal->certs, "" );
    for (size_t i = 0; i < l_wallet_internal->certs_count; ++i) {
        dap_return_val_if_pass(!l_wallet_internal->certs[i], "The wallet contains an undefined certificate.\n");
        dap_sign_type_t l_sign_type = dap_sign_type_from_key_type(l_wallet_internal->certs[i]->enc_key->type);
        if (SIG_TYPE_BLISS == l_sign_type.type || SIG_TYPE_PICNIC == l_sign_type.type || SIG_TYPE_TESLA == l_sign_type.type) {
            return "The Bliss, Picnic and Tesla signatures is deprecated. We recommend you to create a new wallet with another available signature and transfer funds there.\n";
        }
    }
    return "";
}

<<<<<<< HEAD
=======
int dap_chain_wallet_add_wallet_opened_notify(dap_chain_wallet_opened_callback_t a_callback, void *a_arg)
{
    if (!a_callback)
        return -100;

    dap_chain_wallet_notificator_t *l_notificator = DAP_NEW_Z(dap_chain_wallet_notificator_t);
    l_notificator->callback = a_callback;
    l_notificator->arg = a_arg;

    s_wallet_open_notificators = dap_list_append(s_wallet_open_notificators, l_notificator);

    return 0;
}

int dap_chain_wallet_add_wallet_created_notify(dap_chain_wallet_opened_callback_t a_callback, void *a_arg)
{
    if (!a_callback)
        return -100;

    dap_chain_wallet_notificator_t *l_notificator = DAP_NEW_Z(dap_chain_wallet_notificator_t);
    l_notificator->callback = a_callback;
    l_notificator->arg = a_arg;

    s_wallet_created_notificators = dap_list_append(s_wallet_created_notificators, l_notificator);

    return 0;
}
>>>>>>> 6a007c0d
json_object *dap_chain_wallet_info_to_json(const char *a_name, const char *a_path) {
    unsigned int res = 0;
    dap_chain_wallet_t *l_wallet = dap_chain_wallet_open(a_name, a_path, &res);
    if (l_wallet) {
        json_object *l_json_ret = json_object_new_object();
        json_object *l_jobj_correct_str = json_object_new_string(
                strlen(dap_chain_wallet_check_sign(l_wallet)) != 0 ? dap_chain_wallet_check_sign(l_wallet)
                                                                   : "correct");
        json_object_object_add(l_json_ret, "inf_correct", l_jobj_correct_str);
        struct json_object *l_jobj_signs = NULL;
        if(l_wallet->flags & DAP_WALLET$M_FL_ACTIVE)
            json_object_object_add(l_json_ret, "status", json_object_new_string("protected-active"));
        else
            json_object_object_add(l_json_ret, "status", json_object_new_string("unprotected"));
        dap_chain_wallet_internal_t *l_w_internal = DAP_CHAIN_WALLET_INTERNAL(l_wallet);
        if (l_w_internal->certs_count == 1) {
            dap_sign_type_t l_sign_type = dap_sign_type_from_key_type(l_w_internal->certs[0]->enc_key->type);
            l_jobj_signs = json_object_new_string(
                    dap_sign_type_to_str(
                            dap_sign_type_from_key_type(l_w_internal->certs[0]->enc_key->type)));
        } else {
            dap_string_t *l_str_signs = dap_string_new("");
            for (size_t i = 0; i < l_w_internal->certs_count; i++) {
                dap_string_append_printf(l_str_signs, "%s%s",
<<<<<<< HEAD
                                         l_w_internal->certs[i] ?
                                         dap_sign_type_to_str(dap_sign_type_from_key_type(
                                                 l_w_internal->certs[i]->enc_key->type)) : "unknown",
=======
                                         dap_sign_type_to_str(dap_sign_type_from_key_type(
                                                 l_w_internal->certs[i]->enc_key->type)),
>>>>>>> 6a007c0d
                                         ((i + 1) == l_w_internal->certs_count) ? "" : ", ");
            }
            l_jobj_signs = json_object_new_string(l_str_signs->str);
            dap_string_free(l_str_signs, true);
        }
        json_object_object_add(l_json_ret, "signs", l_jobj_signs);
        struct json_object *l_jobj_network = json_object_new_object();
        for (dap_chain_net_t *l_net = dap_chain_net_iter_start(); l_net; l_net = dap_chain_net_iter_next(l_net)) {
            struct json_object *l_jobj_net = json_object_new_object();
            dap_chain_addr_t *l_wallet_addr_in_net = dap_chain_wallet_get_addr(l_wallet, l_net->pub.id);
            json_object_object_add(l_jobj_net, "addr",
                                   json_object_new_string(dap_chain_addr_to_str_static(l_wallet_addr_in_net)));
            json_object_object_add(l_jobj_network, l_net->pub.name, l_jobj_net);
            size_t l_addr_tokens_size = 0;
            char **l_addr_tokens = NULL;
            dap_ledger_addr_get_token_ticker_all(l_net->pub.ledger, l_wallet_addr_in_net, &l_addr_tokens,
                                                 &l_addr_tokens_size);
            struct json_object *l_arr_balance = json_object_new_array();
            for (size_t i = 0; i < l_addr_tokens_size; i++) {
                json_object *l_balance_data = json_object_new_object();
                uint256_t l_balance = dap_ledger_calc_balance(l_net->pub.ledger, l_wallet_addr_in_net,
                                                              l_addr_tokens[i]);
                const char *l_balance_coins, *l_balance_datoshi = dap_uint256_to_char(l_balance, &l_balance_coins);
                const char *l_description = dap_ledger_get_description_by_ticker(l_net->pub.ledger,
                                                                                 l_addr_tokens[i]);
                json_object_object_add(l_balance_data, "ticker", json_object_new_string(l_addr_tokens[i]));
                json_object_object_add(l_balance_data, "description", l_description ?
                                                                      json_object_new_string(l_description)
                                                                                    : json_object_new_null());
                json_object_object_add(l_balance_data, "coin", json_object_new_string(l_balance_coins));
                json_object_object_add(l_balance_data, "datoshi", json_object_new_string(l_balance_datoshi));
                json_object_array_add(l_arr_balance, l_balance_data);
                DAP_DELETE(l_addr_tokens[i]);
            }
            json_object_object_add(l_jobj_net, "balance", l_arr_balance);
            DAP_DELETE(l_addr_tokens);
        }
        json_object_object_add(l_json_ret, "networks", l_jobj_network);
        dap_chain_wallet_close(l_wallet);
        return l_json_ret;
    } else {
        json_object *l_obj_ret = json_object_new_object();
        if (res == 4) json_object_object_add(l_obj_ret, "status", json_object_new_string("protected-inactive"));
        else if (res) json_object_object_add(l_obj_ret, "status", json_object_new_string("invalid"));
        return l_obj_ret;
    }
<<<<<<< HEAD

}
int dap_chain_wallet_add_wallet_opened_notify(dap_chain_wallet_opened_callback_t a_callback, void *a_arg)
{
    if (!a_callback)
        return -100;

    dap_chain_wallet_notificator_t *l_notificator = DAP_NEW_Z(dap_chain_wallet_notificator_t);
    l_notificator->callback = a_callback;
    l_notificator->arg = a_arg;

    s_wallet_open_notificators = dap_list_append(s_wallet_open_notificators, l_notificator);

    return 0;
}

int dap_chain_wallet_add_wallet_created_notify(dap_chain_wallet_opened_callback_t a_callback, void *a_arg)
{
    if (!a_callback)
        return -100;

    dap_chain_wallet_notificator_t *l_notificator = DAP_NEW_Z(dap_chain_wallet_notificator_t);
    l_notificator->callback = a_callback;
    l_notificator->arg = a_arg;

    s_wallet_created_notificators = dap_list_append(s_wallet_created_notificators, l_notificator);

    return 0;
}

int dap_chain_wallet_get_pkey_hash(dap_chain_wallet_t *a_wallet, dap_hash_fast_t *a_out_hash)
{
    dap_return_val_if_fail(a_wallet && a_out_hash , -1);
    dap_enc_key_t *l_key = dap_chain_wallet_get_key(a_wallet, 0);
    if (!l_key)
        return -2;
    int ret = dap_enc_key_get_pkey_hash(l_key, a_out_hash);
    DAP_DELETE(l_key);
    return ret;
=======
>>>>>>> 6a007c0d
}<|MERGE_RESOLUTION|>--- conflicted
+++ resolved
@@ -95,30 +95,16 @@
 };
 
 struct wallet_addr_cache *s_wallet_addr_cache = NULL;
-<<<<<<< HEAD
-
-void s_wallet_addr_cache_add(dap_chain_addr_t *a_addr, const char *a_wallet_name){
-    struct wallet_addr_cache *l_cache = DAP_NEW(struct wallet_addr_cache);
-    strcpy(l_cache->name, a_wallet_name);
-    memcpy(&l_cache->addr, a_addr, sizeof(dap_chain_addr_t));
-=======
 void s_wallet_addr_cache_add(dap_chain_addr_t *a_addr, const char *a_wallet_name){
     struct wallet_addr_cache *l_cache = DAP_NEW_Z_RET_IF_FAIL(struct wallet_addr_cache);
     dap_strncpy(l_cache->name, a_wallet_name, sizeof(l_cache->name));
     l_cache->addr = *a_addr;
->>>>>>> 6a007c0d
     HASH_ADD(hh, s_wallet_addr_cache, addr, sizeof(dap_chain_addr_t), l_cache);
 }
 const char *dap_chain_wallet_addr_cache_get_name(dap_chain_addr_t *a_addr){
     struct wallet_addr_cache *l_tmp = NULL;
     HASH_FIND(hh, s_wallet_addr_cache, a_addr, sizeof(dap_chain_addr_t), l_tmp);
-<<<<<<< HEAD
-    if (l_tmp)
-        return l_tmp->name;
-    return NULL;
-=======
     return l_tmp ? l_tmp->name : NULL;
->>>>>>> 6a007c0d
 }
 
 /*
@@ -223,11 +209,7 @@
         json_object_object_add(l_wallet_info, a_name, dap_chain_wallet_info_to_json(a_name, c_wallets_path));
         json_object_object_add(l_wallet_info, "name", json_object_new_string(a_name));
         json_object_object_add(l_json, "wallet", l_wallet_info);
-<<<<<<< HEAD
         dap_notify_server_send(json_object_get_string(l_json));
-=======
-        dap_notify_server_send_mt(json_object_get_string(l_json));
->>>>>>> 6a007c0d
         json_object_put(l_json);
     }
 
@@ -465,18 +447,6 @@
     l_wallet->_internal = l_wallet_internal;
     if ( !dap_chain_wallet_save(l_wallet, a_pass) ) {
         log_it(L_INFO, "Wallet %s has been created (%s)", a_wallet_name, l_wallet_internal->file_name);
-<<<<<<< HEAD
-
-        for (dap_list_t *l_tmp = s_wallet_created_notificators; l_tmp; l_tmp=l_tmp->next){
-            dap_chain_wallet_notificator_t *l_notificator = (dap_chain_wallet_notificator_t*)l_tmp->data;
-            if (l_notificator->callback)
-                l_notificator->callback(l_wallet, l_notificator->arg); 
-        }
-
-        return l_wallet;
-    }
-=======
->>>>>>> 6a007c0d
 
         for (dap_list_t *l_tmp = s_wallet_created_notificators; l_tmp; l_tmp=l_tmp->next){
             dap_chain_wallet_notificator_t *l_notificator = (dap_chain_wallet_notificator_t*)l_tmp->data;
@@ -1038,21 +1008,6 @@
                 s_wallet_addr_cache_add(l_addr, l_wallet->name);
             DAP_DELETE(l_addr);
         }
-<<<<<<< HEAD
-=======
-
-        for (dap_list_t *l_tmp = s_wallet_open_notificators; l_tmp; l_tmp=l_tmp->next){
-            dap_chain_wallet_notificator_t *l_notificator = (dap_chain_wallet_notificator_t*)l_tmp->data;
-            if (l_notificator->callback)
-                l_notificator->callback(l_wallet, l_notificator->arg); 
-        }
-    }
-
-    return  l_wallet;
-}
-
-
->>>>>>> 6a007c0d
 
         for (dap_list_t *l_tmp = s_wallet_open_notificators; l_tmp; l_tmp=l_tmp->next){
             dap_chain_wallet_notificator_t *l_notificator = (dap_chain_wallet_notificator_t*)l_tmp->data;
@@ -1212,14 +1167,12 @@
     return "";
 }
 
-<<<<<<< HEAD
-=======
 int dap_chain_wallet_add_wallet_opened_notify(dap_chain_wallet_opened_callback_t a_callback, void *a_arg)
 {
     if (!a_callback)
         return -100;
 
-    dap_chain_wallet_notificator_t *l_notificator = DAP_NEW_Z(dap_chain_wallet_notificator_t);
+    dap_chain_wallet_notificator_t *l_notificator = DAP_NEW_Z_RET_VAL_IF_FAIL(dap_chain_wallet_notificator_t, -1);
     l_notificator->callback = a_callback;
     l_notificator->arg = a_arg;
 
@@ -1233,7 +1186,7 @@
     if (!a_callback)
         return -100;
 
-    dap_chain_wallet_notificator_t *l_notificator = DAP_NEW_Z(dap_chain_wallet_notificator_t);
+    dap_chain_wallet_notificator_t *l_notificator = DAP_NEW_Z_RET_VAL_IF_FAIL(dap_chain_wallet_notificator_t, -1);
     l_notificator->callback = a_callback;
     l_notificator->arg = a_arg;
 
@@ -1241,7 +1194,6 @@
 
     return 0;
 }
->>>>>>> 6a007c0d
 json_object *dap_chain_wallet_info_to_json(const char *a_name, const char *a_path) {
     unsigned int res = 0;
     dap_chain_wallet_t *l_wallet = dap_chain_wallet_open(a_name, a_path, &res);
@@ -1266,14 +1218,9 @@
             dap_string_t *l_str_signs = dap_string_new("");
             for (size_t i = 0; i < l_w_internal->certs_count; i++) {
                 dap_string_append_printf(l_str_signs, "%s%s",
-<<<<<<< HEAD
                                          l_w_internal->certs[i] ?
                                          dap_sign_type_to_str(dap_sign_type_from_key_type(
                                                  l_w_internal->certs[i]->enc_key->type)) : "unknown",
-=======
-                                         dap_sign_type_to_str(dap_sign_type_from_key_type(
-                                                 l_w_internal->certs[i]->enc_key->type)),
->>>>>>> 6a007c0d
                                          ((i + 1) == l_w_internal->certs_count) ? "" : ", ");
             }
             l_jobj_signs = json_object_new_string(l_str_signs->str);
@@ -1320,46 +1267,15 @@
         else if (res) json_object_object_add(l_obj_ret, "status", json_object_new_string("invalid"));
         return l_obj_ret;
     }
-<<<<<<< HEAD
-
-}
-int dap_chain_wallet_add_wallet_opened_notify(dap_chain_wallet_opened_callback_t a_callback, void *a_arg)
-{
-    if (!a_callback)
-        return -100;
-
-    dap_chain_wallet_notificator_t *l_notificator = DAP_NEW_Z(dap_chain_wallet_notificator_t);
-    l_notificator->callback = a_callback;
-    l_notificator->arg = a_arg;
-
-    s_wallet_open_notificators = dap_list_append(s_wallet_open_notificators, l_notificator);
-
-    return 0;
-}
-
-int dap_chain_wallet_add_wallet_created_notify(dap_chain_wallet_opened_callback_t a_callback, void *a_arg)
-{
-    if (!a_callback)
-        return -100;
-
-    dap_chain_wallet_notificator_t *l_notificator = DAP_NEW_Z(dap_chain_wallet_notificator_t);
-    l_notificator->callback = a_callback;
-    l_notificator->arg = a_arg;
-
-    s_wallet_created_notificators = dap_list_append(s_wallet_created_notificators, l_notificator);
-
-    return 0;
+
 }
 
 int dap_chain_wallet_get_pkey_hash(dap_chain_wallet_t *a_wallet, dap_hash_fast_t *a_out_hash)
 {
     dap_return_val_if_fail(a_wallet && a_out_hash , -1);
     dap_enc_key_t *l_key = dap_chain_wallet_get_key(a_wallet, 0);
-    if (!l_key)
-        return -2;
+    dap_return_val_if_fail_err(l_key, -2, "Can't get wallet key!");
     int ret = dap_enc_key_get_pkey_hash(l_key, a_out_hash);
     DAP_DELETE(l_key);
     return ret;
-=======
->>>>>>> 6a007c0d
 }