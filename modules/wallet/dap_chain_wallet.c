/*
 * Authors:
 * Dmitriy A. Gearasimov <kahovski@gmail.com>
 * DeM Labs Inc.   https://demlabs.net
 * DeM Labs Open source community https://github.com/demlabsinc
 * Copyright  (c) 2017-2018
 * All rights reserved.

 This file is part of DAP (Deus Applications Prototypes) the open source project

    DAP (Deus Applicaions Prototypes) is free software: you can redistribute it and/or modify
    it under the terms of the GNU General Public License as published by
    the Free Software Foundation, either version 3 of the License, or
    (at your option) any later version.

    DAP is distributed in the hope that it will be useful,
    but WITHOUT ANY WARRANTY; without even the implied warranty of
    MERCHANTABILITY or FITNESS FOR A PARTICULAR PURPOSE.  See the
    GNU General Public License for more details.

    You should have received a copy of the GNU General Public License
    along with any DAP based project.  If not, see <http://www.gnu.org/licenses/>.

    MODIFICATION HISTORY:

    27-APR-2021 RRL Added password protected wallet support

*/

#include <stdlib.h>
#include <stdio.h>
#include <time.h>
#include <stdlib.h>
#include <stddef.h>
#include <stdint.h>
#include <string.h>
#include <dirent.h>
#include <errno.h>
#include <sys/types.h>
#include <sys/stat.h>
#ifdef DAP_OS_UNIX
#include <sys/uio.h>
#endif

#ifdef WIN32
#include <winsock2.h>
#include <windows.h>
#include <mswsock.h>
#include <ws2tcpip.h>
#include <io.h>
#endif

#include <pthread.h>

#include "dap_common.h"
#include "dap_cert_file.h"
#include "dap_chain_wallet.h"
#include "dap_chain_wallet_internal.h"
#include "dap_enc_key.h"
#include "crc32c_adler.h"

#define LOG_TAG "dap_chain_wallet"
<<<<<<< HEAD
                                                                       /* An argument for open()/create() */
static const mode_t s_fileprot = ( S_IREAD | S_IWRITE) | (S_IREAD >> 3) | (S_IREAD >> 6);
=======

#ifndef DAP_OS_WINDOWS
                                                                            /* An argument for open()/create() */
static const mode_t s_fileprot =  ( S_IREAD | S_IWRITE) | (S_IREAD >> 3) | (S_IREAD >> 6) ;
#endif
>>>>>>> 4fef9ef6
static char s_wallet_ext [] = ".dwallet";

static  pthread_rwlock_t s_wallet_n_pass_lock = PTHREAD_RWLOCK_INITIALIZER; /* Coordinate access to the hash-table */
static  dap_chain_wallet_n_pass_t   *s_wallet_n_pass;                       /* A hash table to keep passwords for wallets */

#define     CRC32C_INIT    0xEDB88320

/*
 *  DESCRIPTION: Add/update a record for wallet into the internaly used table of name/password pair.
 *      Thhose records are supposed to be used for operations with the password-protected wallets.
 *
 *  INPUTS:
 *      a_name:     A name of the wallet
 *      a_name_len: A length of the wallet's name
 *      a_pass:     A password string
 *      a_pass_len: A length of the password string
 *      a_ttl:      A time  to live of the wallet's context, minutes
 *
 *  IMPLICITE OUTPUTS:
 *      s_wallet_n_pass
 *
 *  RETURNS:
 *      0   - Success
 *      <0  -   <errno>
 */

int     dap_chain_wallet_activate   (
                    const   char    *a_name,
                        ssize_t      a_name_len,
                    const   char    *a_pass,
                        ssize_t      a_pass_len,
                        unsigned     a_ttl
                                    )
{
int     l_rc, l_rc2;
dap_chain_wallet_n_pass_t   l_rec = {0}, *l_prec;
dap_chain_wallet_t  *l_wallet;
char *c_wallets_path;

    /* Sanity checks ... */
    if ( a_name_len > DAP_WALLET$SZ_NAME )
<<<<<<< HEAD
        return  log_it(L_ERROR, "Wallet's name is too long (%d > %d)",  (int) a_name_len, DAP_WALLET$SZ_NAME), -EINVAL;

    if ( a_pass_len > DAP_WALLET$SZ_PASS )
        return  log_it(L_ERROR, "Wallet's password is too long (%d > %d)",  (int) a_pass_len, DAP_WALLET$SZ_PASS), -EINVAL;
=======
        return  log_it(L_ERROR, "Wallet's name is too long (%zd > %d)",  a_name_len, DAP_WALLET$SZ_NAME), -EINVAL;

    if ( a_pass_len > DAP_WALLET$SZ_PASS )
        return  log_it(L_ERROR, "Wallet's password is too long (%zd > %d)",  a_pass_len, DAP_WALLET$SZ_PASS), -EINVAL;
>>>>>>> 4fef9ef6


    memcpy(l_rec.name, a_name, l_rec.name_len = a_name_len);            /* Prefill local record fields */
    memcpy(l_rec.pass, a_pass, l_rec.pass_len = a_pass_len);

    if ( (l_rc2 = pthread_rwlock_wrlock(&s_wallet_n_pass_lock)) )        /* Lock for WR access */
        return  log_it(L_ERROR, "Error locking Wallet table, errno=%d", l_rc2), -l_rc2;

    HASH_FIND_STR(s_wallet_n_pass, a_name,  l_prec);                    /* Check for existen record */


    l_rc = 0;

    if ( !l_prec )
    {
        l_prec  = DAP_NEW_Z(dap_chain_wallet_n_pass_t);                 /* Get memory for new record */
        *l_prec = l_rec;                                                /* Fill it by data */
        HASH_ADD_STR(s_wallet_n_pass, name, l_prec);                    /* Add into the hash-table */
    }
    else {
        if ( !l_prec->pass_len )                                        /* Password field is empty ? */
            memcpy(l_prec->pass, a_pass, l_prec->pass_len = a_pass_len);/* Update password with new one */

        else l_rc = -EBUSY, log_it(L_ERROR, "Wallet has been activated, do deactivation first");
    }


    clock_gettime(CLOCK_REALTIME, &l_prec->exptm);
    l_prec->exptm.tv_sec += (a_ttl * 60);                               /* Compute context expiration time */


    if ( (l_rc2 = pthread_rwlock_unlock(&s_wallet_n_pass_lock)) )        /* Release lock */
        log_it(L_ERROR, "Error unlocking Wallet table, errno=%d", l_rc2);


    /*
     * Check password by open/close BMF Wallet file
    */
    if ( !(c_wallets_path = (char *) dap_chain_wallet_get_path(g_config)) ) /* No path to wallets - nothing to do */
    {
        memset(l_prec->pass, 0, l_prec->pass_len), l_prec->pass_len = 0;
        return  log_it(L_ERROR, "Wallet's path has been not configured"), -EINVAL;
    }

    if ( !(l_wallet = dap_chain_wallet_open (a_name, c_wallets_path)) )
    {
        memset(l_prec->pass, 0, l_prec->pass_len), l_prec->pass_len = 0;    /* Say <what> again ?! */
        return  log_it(L_ERROR, "Wallet's password is invalid, say <password> again"), -EAGAIN;
    }

    dap_chain_wallet_close( l_wallet);

    return  l_rc;
}

/*
 *  DESCRIPTIOB: Lookup and retrieve password for a given wallet. A buffer for a_pass should be enough
 *      to accept password string up to DAP_WALLET$SZ_PASS octets
 *
 *  INPUTS:
 *      a_name:     A name of the wallet
 *      a_name_len: A length of the wallet's name
        a_pass_len: A size of the buffer to accept password
 *
 *  IMPLICITE INPUTS:
 *      s_wallet_n_pass
 *
 *  OUTPUTS:
 *      a_pass:     A password string
 *      a_pass_len: A length of the password string
 *
 *  RETURNS:
 *      0   - Success, <a_pass> and a_pass_len contains actual data
 *      <0  -   <errno>
 */

int     s_dap_chain_wallet_pass   (
                    const   char    *a_name,
                        ssize_t      a_name_len,
                            char    *a_pass,
                        ssize_t     *a_pass_len
                                    )
{
int     l_rc;
dap_chain_wallet_n_pass_t   *l_prec;
struct timespec l_now;

    /* Sanity checks ... */
    if ( a_name_len > DAP_WALLET$SZ_NAME )
<<<<<<< HEAD
        return  log_it(L_ERROR, "Wallet's name is too long (%d > %d)",  (int) a_name_len, DAP_WALLET$SZ_NAME), -EINVAL;

    if ( *a_pass_len < DAP_WALLET$SZ_PASS )
        return  log_it(L_ERROR, "Wallet's buffer for password is too small (%d < %d)", (int) *a_pass_len, DAP_WALLET$SZ_PASS), -EINVAL;
=======
        return  log_it(L_ERROR, "Wallet's name is too long (%zd > %d)",  a_name_len, DAP_WALLET$SZ_NAME), -EINVAL;

    if ( *a_pass_len < DAP_WALLET$SZ_PASS )
        return  log_it(L_ERROR, "Wallet's buffer for password is too small (%zd < %d)",  *a_pass_len, DAP_WALLET$SZ_PASS), -EINVAL;
>>>>>>> 4fef9ef6


    clock_gettime(CLOCK_REALTIME, &l_now);


    if ( (l_rc = pthread_rwlock_rdlock(&s_wallet_n_pass_lock)) )        /* Lock for RD access */
        return  log_it(L_ERROR, "Error locking Wallet table, errno=%d", l_rc), -l_rc;

    HASH_FIND_STR(s_wallet_n_pass, a_name, l_prec);                     /* Check for existen record */


    if (l_prec && (l_now.tv_sec > l_prec->exptm.tv_sec) )               /* Record is expired ? */
    {
                                                                        /* Reset password field */
        memset(l_prec->pass, l_prec->pass_len = 0, sizeof(l_prec->pass));
        l_prec = NULL; //log_it(L_ERROR, "Wallet's credential has been expired, need re-Activation ");
    }
    else if ( l_prec && !l_prec->pass_len )                             /* Is record has been deactivated ? */
        l_prec = NULL; // log_it(L_ERROR, "Wallet's credential has been zeroed, need re-Activation ");
    else if ( l_prec )                                                  /* Store password to given buffer */
        memcpy(a_pass, l_prec->pass, *a_pass_len = l_prec->pass_len);

    if ( (l_rc = pthread_rwlock_unlock(&s_wallet_n_pass_lock)) )        /* Release lock */
        log_it(L_ERROR, "Error locking Wallet table, errno=%d", l_rc);

    return  l_prec ? 0 : -ENOENT;
}



/*
 *  DESCRIPTION: Deactivate a data for the wallet's name & password pair. For existen record just clearing password field.
 *      Use given password to additional verification. We don't remove record from the hash table - only reset to zero the password field !
 *
 *  INPUTS:
 *      a_name:     A name of the wallet
 *      a_name_len: A length of the wallet's name
 *      a_pass:     A password string
 *      a_pass_len: A length of the password string
 *
 *  IMPLICITE OUTPUTS:
 *      s_wallet_n_pass
 *
 *  RETURNS:
 *      0   - Success
 *      <0  -   <errno>
 */
int     dap_chain_wallet_deactivate   (
                    const   char    *a_name,
                        ssize_t      a_name_len,
                    const   char    *a_pass,
                        ssize_t      a_pass_len
                                    )
{
int     l_rc, l_rc2;
dap_chain_wallet_n_pass_t   *l_prec;

    if ( a_name_len > DAP_WALLET$SZ_NAME )
<<<<<<< HEAD
        return  log_it(L_ERROR, "Wallet's name is too long (%d > %d)",  (int) a_name_len, DAP_WALLET$SZ_NAME), -EINVAL;
=======
        return  log_it(L_ERROR, "Wallet's name is too long (%zd > %d)",  a_name_len, DAP_WALLET$SZ_NAME), -EINVAL;
>>>>>>> 4fef9ef6

    if ( (l_rc = pthread_rwlock_wrlock(&s_wallet_n_pass_lock)) )        /* Lock for WR access */
        return  log_it(L_ERROR, "Error locking Wallet table, errno=%d", l_rc), -l_rc;

    l_rc = -ENOENT;

    HASH_FIND_STR(s_wallet_n_pass, a_name, l_prec);                     /* Check for existen record */

    if ( l_prec )
    {
        if ( !l_prec->pass_len )                                        /* Password is zero - has been reset probably */
<<<<<<< HEAD
            log_it(L_WARNING, "The Wallet %.*s is not active", (int) a_name_len, a_name);
=======
            log_it(L_WARNING, "The Wallet %.*s is not active", (int)a_name_len, a_name);
>>>>>>> 4fef9ef6

        else if ( (l_prec->pass_len != a_pass_len)                      /* Check that passwords is equivalent */
             || memcmp(l_prec->pass, a_pass, l_prec->pass_len) )
            l_rc = -EINVAL, log_it(L_ERROR, "Wallet's password does not match");

        else    l_rc = 0, memset(l_prec->pass, l_prec->pass_len = 0, sizeof(l_prec->pass));
    }

    if ( (l_rc2 = pthread_rwlock_unlock(&s_wallet_n_pass_lock)) )       /* Release lock */
        log_it(L_ERROR, "Error unlocking Wallet table, errno=%d", l_rc2);

    return  l_rc;
}

/**
 * @brief dap_chain_wallet_init
 * @return
 */
int dap_chain_wallet_init(void)
{
char *c_wallets_path, l_fspec[MAX_PATH] = {0};
DIR * l_dir;
struct dirent * l_dir_entry;
dap_chain_wallet_t *l_wallet;
size_t l_len;

    if ( !(c_wallets_path = (char *) dap_chain_wallet_get_path(g_config)) ) /* No path to wallets - nothing to do */
        return 0;

    if ( !(l_dir = opendir(c_wallets_path)) )                               /* Path is not exist ? Create the dir and exit */
    {
#ifdef _WIN32
        mkdir(c_wallets_path);
#else
        mkdir(c_wallets_path, S_IRWXU | S_IRWXG | S_IROTH | S_IXOTH);
#endif
        return  0;
    }

    /*
     * Load certificates from existing no-password-protected (!!!) wallets
     */
    while( (l_dir_entry = readdir(l_dir)))
    {
#ifndef DAP_OS_WINDOWS
        if ( l_dir_entry->d_type !=  DT_REG )                           /* Skip unrelated entries */
            continue;
#endif
        l_len = strlen(l_dir_entry->d_name);                            /* Check for *.dwallet */

        if ( (l_len > 8) && (strcmp(l_dir_entry->d_name + l_len - (sizeof(s_wallet_ext) - 1), s_wallet_ext) == 0) )
        {
            int ret = dap_snprintf(l_fspec, sizeof(l_fspec) - 1, "%s/%s", c_wallets_path, l_dir_entry->d_name);
            if (ret < 0)
                continue;
            if ( (l_wallet = dap_chain_wallet_open_file(l_fspec, NULL)) )
                dap_chain_wallet_close(l_wallet);
        }
    }

    closedir(l_dir);
    return 0;
}

/**
 * @brief dap_chain_wallet_deinit
 */
void dap_chain_wallet_deinit(void)
{

}

/**
 * @brief dap_chain_wallet_get_path
 * @param[in] a_config Configuration
 * @return wallets path or NULL if error
 */
static char s_wallets_path[MAX_PATH];

const char* dap_chain_wallet_get_path(dap_config_t * a_config)
{
char *l_cp;

    if ( s_wallets_path[0] )                                                /* Is the path to the wallet's store has been defined ? */
        return  s_wallets_path;                                             /* Fine, just return existen value */

                                                                            /* Retrieve Wallet's store path from config */
    if ( !(l_cp = (char *) dap_config_get_item_str(g_config, "resources", "wallets_path")) )
        return  log_it(L_WARNING, "No path to wallet's store has been defined"), s_wallets_path;


    return  strncpy(s_wallets_path, l_cp, sizeof(s_wallets_path) - 1 );     /* Make local copy , return it to caller */
}

/**
 * @brief dap_chain_wallet_create_with_seed
 * @param a_wallet_name
 * @param a_wallets_path
 * @param a_net_id
 * @param a_sig_type
 * @details Creates new wallet
 * @return Wallet, new wallet or NULL if errors
 */
dap_chain_wallet_t * dap_chain_wallet_create_with_seed (
                    const char * a_wallet_name,
                    const char * a_wallets_path,
                    dap_sign_type_t a_sig_type,
                    const void* a_seed,
                    size_t a_seed_size,
                    const char *a_pass
                                        )
{
dap_chain_wallet_t *l_wallet;
dap_chain_wallet_internal_t *l_wallet_internal;
int l_rc, l_wallet_name_len, l_pass_len;

    /* Sanity checks ... */
    if ( DAP_WALLET$SZ_NAME < (l_wallet_name_len = strnlen(a_wallet_name, DAP_WALLET$SZ_NAME + 1)) )
        return  log_it(L_ERROR, "Wallet's name is too long ( > %d)",  DAP_WALLET$SZ_NAME), NULL;

    if ( DAP_WALLET$SZ_PASS < (l_pass_len = strnlen(a_wallet_name, DAP_WALLET$SZ_PASS + 1)) )
        return  log_it(L_ERROR, "Wallet's password is too long ( > %d)", DAP_WALLET$SZ_PASS), NULL;

    if ( !(l_wallet = DAP_NEW_Z(dap_chain_wallet_t)) )
         return log_it(L_ERROR, "Memory allocation error, errno=%d", errno), NULL;

    if ( !(l_wallet->_internal = l_wallet_internal = DAP_NEW_Z(dap_chain_wallet_internal_t)) )
        return DAP_DELETE(l_wallet), log_it(L_ERROR, "Memory allocation error, errno=%d", errno), NULL;

    strncpy(l_wallet->name, a_wallet_name, DAP_WALLET$SZ_NAME);
    l_wallet_internal->certs_count = 1;
    l_wallet_internal->certs = DAP_NEW_Z_SIZE(dap_cert_t *,l_wallet_internal->certs_count * sizeof(dap_cert_t *));
    assert(l_wallet_internal->certs);

    dap_snprintf(l_wallet_internal->file_name, sizeof(l_wallet_internal->file_name)  - 1, "%s/%s%s", a_wallets_path, a_wallet_name, s_wallet_ext);

    l_wallet_internal->certs[0] = dap_cert_generate_mem_with_seed(a_wallet_name, dap_sign_type_to_key_type(a_sig_type), a_seed, a_seed_size);

    if ( !(l_rc = dap_chain_wallet_save(l_wallet, a_pass))  )
    {
        log_it(L_INFO, "Wallet %s has been created (%s)", a_wallet_name, l_wallet_internal->file_name);
        return l_wallet;
    }

    log_it(L_ERROR,"Can't save the new wallet (%s) to disk, errno=%d", l_wallet_internal->file_name, errno);
    dap_chain_wallet_close(l_wallet);

    return NULL;

}

/**
 * @brief dap_chain_wallet_create
 * @param a_wallet_name
 * @param a_wallets_path
 * @param a_net_id
 * @param a_sig_type
 * @details Creates new wallet
 * @return Wallet, new wallet or NULL if errors
 */
dap_chain_wallet_t * dap_chain_wallet_create(
                const char * a_wallet_name,
                const char * a_wallets_path,
                dap_sign_type_t a_sig_type,
                const char *a_pass
                                    )
{
    return dap_chain_wallet_create_with_seed(a_wallet_name, a_wallets_path, a_sig_type, NULL, 0, a_pass);
}

/**
 * @brief dap_chain_wallet_close
 * @param a_wallet
 */
void dap_chain_wallet_close( dap_chain_wallet_t * a_wallet)
{
dap_chain_wallet_internal_t * l_wallet_internal;

    if(!a_wallet)
        return;

    // TODO Make clean struct dap_chain_wallet_internal_t (certs, addr)
    if ( (l_wallet_internal = a_wallet->_internal) )
    {
        if ( l_wallet_internal->certs )
            for(size_t i = 0; i < l_wallet_internal->certs_count; i++)
                dap_cert_delete( l_wallet_internal->certs[i]);

        DAP_DELETE(l_wallet_internal->certs);
        DAP_DELETE(l_wallet_internal);
    }

    DAP_DELETE(a_wallet);
}

/**
 * @brief dap_chain_wallet_get_addr
 * @param a_wallet
 * @param a_net_id
 * @return
 */
dap_chain_addr_t* dap_chain_wallet_get_addr(dap_chain_wallet_t * a_wallet, dap_chain_net_id_t a_net_id)
{
    if(!a_wallet)
        return NULL;

    DAP_CHAIN_WALLET_INTERNAL_LOCAL(a_wallet);

    return a_net_id.uint64 ? dap_cert_to_addr (l_wallet_internal->certs[0], a_net_id) : NULL;
}

/**
 * @brief dap_cert_to_addr
 * @param a_cert
 * @param a_net_id
 * @return
 */
dap_chain_addr_t * dap_cert_to_addr(dap_cert_t * a_cert, dap_chain_net_id_t a_net_id)
{
    dap_chain_addr_t * l_addr = DAP_NEW_Z(dap_chain_addr_t);
    dap_chain_addr_fill_from_key(l_addr, a_cert->enc_key, a_net_id);
    return l_addr;
}

/**
 * @brief dap_chain_wallet_get_pkey
 * @param a_wallet
 * @param a_pkey_idx
 * @return serialized object if success, NULL if not
 */
dap_pkey_t* dap_chain_wallet_get_pkey( dap_chain_wallet_t * a_wallet,uint32_t a_pkey_idx )
{
    DAP_CHAIN_WALLET_INTERNAL_LOCAL(a_wallet);

    if( l_wallet_internal->certs_count > a_pkey_idx )
        return dap_cert_to_pkey(l_wallet_internal->certs[a_pkey_idx]);


    log_it( L_WARNING, "No pkey with index %u in the wallet (total size %zu)", a_pkey_idx, l_wallet_internal->certs_count);
    return 0;

}

/**
 * @brief dap_chain_wallet_get_certs_number
 * @param a_wallet
 * @return
 */
size_t dap_chain_wallet_get_certs_number( dap_chain_wallet_t * a_wallet)
{
    DAP_CHAIN_WALLET_INTERNAL_LOCAL(a_wallet);
    return l_wallet_internal->certs_count;
}



/**
 * @brief dap_chain_wallet_get_key
 * @param a_wallet
 * @param a_pkey_idx
 * @return
 */
dap_enc_key_t* dap_chain_wallet_get_key( dap_chain_wallet_t * a_wallet,uint32_t a_pkey_idx )
{
    if(!a_wallet)
        return NULL;

    DAP_CHAIN_WALLET_INTERNAL_LOCAL(a_wallet);

    if( l_wallet_internal->certs_count > a_pkey_idx )
        return l_wallet_internal->certs[a_pkey_idx] ? l_wallet_internal->certs[a_pkey_idx]->enc_key : NULL;

    log_it( L_WARNING, "No key with index %u in the wallet (total size %zu)",a_pkey_idx,l_wallet_internal->certs_count);
    return 0;
}

/*
 *  DESCRIPTION: Save memory wallet's context into the protected by given password.
 *
 *  INPUTS:
 *      a_wallet:   Wallet's context structure
 *      a_pass:     A password string to be used to protect wallet's content
 *
 *  OUTPUTS:
 *      NONE
 *
 *  RETURNS:
 *      0       -   SUCCESS
 *      <errno>
 */

int dap_chain_wallet_save(dap_chain_wallet_t * a_wallet, const char *a_pass)
{
DAP_CHAIN_WALLET_INTERNAL_LOCAL (a_wallet);                                 /* Declare l_wallet_internal */
<<<<<<< HEAD
#ifdef DAP_OS_WINDOWS
HANDLE l_fh = INVALID_HANDLE_VALUE;
#else
int l_fd = -1;
typedef struct iovec iovec_t;
#endif
size_t l_rc = 0;
uint32_t l_len = 0;
=======
#ifndef DAP_OS_WINDOWS
int l_fd = -1, l_rc = 0, l_len = 0;
dap_chain_wallet_file_hdr_t l_file_hdr = {0};
dap_chain_wallet_cert_hdr_t l_wallet_cert_hdr = {0};
>>>>>>> 4fef9ef6
char *l_cp, *l_cert_raw, l_buf[32*1024];
dap_enc_key_t *l_enc_key = NULL;
uint32_t l_csum = CRC32C_INIT;

enum {
    WALLET$K_IOV_HEADER = 0,
    WALLET$K_IOV_BODY,
    WALLET$SZ_IOV_NR
};

    if ( !a_wallet )
        return  log_it(L_ERROR, "Wallet is null, can't save it to file!"), -EINVAL;

    if ( a_pass )
        if ( !(l_enc_key = dap_enc_key_new_generate(DAP_ENC_KEY_TYPE_GOST_OFB, NULL, 0, a_pass, strlen(a_pass), 0)) )
            return  log_it(L_ERROR, "Error create key context"), -EINVAL;

#ifdef DAP_OS_WINDOWS
    DWORD l_err = 0;
    if ((l_fh = CreateFile(l_wallet_internal->file_name, GENERIC_WRITE, /*FILE_SHARE_READ | FILE_SHARE_WRITE */ 0, NULL, CREATE_NEW,
                          /*FILE_FLAG_RANDOM_ACCESS | FILE_FLAG_OVERLAPPED | FILE_FLAG_NO_BUFFERING*/ 0, NULL)) == INVALID_HANDLE_VALUE) {
        l_err = GetLastError();
        log_it(L_ERROR, "Cant open file %s for writing, err %lu", l_wallet_internal->file_name, l_err);
        return -l_err;
    }
#else
    if ( 0 > (l_fd = open(l_wallet_internal->file_name , O_CREAT | O_WRONLY, s_fileprot)) )
        return log_it(L_ERROR, "Cant open file %s for writing, errno=%d", l_wallet_internal->file_name, errno), -errno;
#endif

    l_cp = a_wallet->name[0] ? a_wallet->name : "DefaultWalletName";

    dap_chain_wallet_file_hdr_t l_file_hdr = {
        .signature  = DAP_CHAIN_WALLETS_FILE_SIGNATURE,
        .version    = a_pass ? DAP_WALLET$K_VER_2 : DAP_WALLET$K_VER_1,
        .type       = a_pass ? DAP_WALLET$K_TYPE_GOST89 : DAP_WALLET$K_TYPE_PLAIN,
        .wallet_len = strnlen(l_cp, DAP_WALLET$SZ_NAME) + 1
    };

    iovec_t l_iov[] = {
        { .iov_base = &l_file_hdr,  .iov_len = sizeof(l_file_hdr) },    /* WALLET$K_IOV_HEADER */
        { .iov_base = l_cp,         .iov_len = l_file_hdr.wallet_len }  /* WALLET$K_IOV_BODY */
    };

#ifdef DAP_OS_WINDOWS
    l_rc = dap_writev(l_fh, l_cp, l_iov, WALLET$SZ_IOV_NR, &l_err);
    if (l_err) {
        log_it(L_ERROR, "Error write Wallet header to file '%s', err %lu", l_wallet_internal->file_name, l_err);
        CloseHandle(l_fh);
        return -l_err;
    }
#else
    l_rc = writev (l_fd, l_iov, WALLET$SZ_IOV_NR );                         /* Performs writting vectorized buffer */
    if ((l_len = sizeof(l_file_hdr) + l_file_hdr.wallet_len) != l_rc)
    {
        close(l_fd);
        return  log_it(L_ERROR, "Error write Wallet header to file '%s', errno=%d", l_wallet_internal->file_name, errno), -EIO;
    }
#endif

                                                                            /* CRC for file header part */
    l_csum = crc32c(l_csum, l_iov[WALLET$K_IOV_HEADER].iov_base, l_iov[WALLET$K_IOV_HEADER].iov_len);
                                                                            /* CRC for file body part */
    l_csum = crc32c(l_csum, l_iov[WALLET$K_IOV_BODY].iov_base, l_iov[WALLET$K_IOV_BODY].iov_len);

    /* Write certs */
    for ( size_t i = 0; i < l_wallet_internal->certs_count ; i++)
    {
                                                                            /* Get ceritificate body */
        if ( !(l_cert_raw  = (char *) dap_cert_mem_save(l_wallet_internal->certs[i], &l_len)) )
        {
            log_it(L_WARNING, "Certificate #%zu cannot be obtained, go next ...", i);
            continue;
        }

        l_csum = crc32c (l_csum, l_cert_raw, l_len);                          /* CRC for every certificate */

        if ( l_enc_key )
        {
            /* Encrypt buffer with cert to local storage,
             * be advised that we don't performs a source buffer aligment preparation according to
             * block nature of the GOST family and other block-cyphers. We expect that this work is performed
             * by the "enc_na" internaly. So , relax mothefackerzzz!
             */
            l_len = l_enc_key->enc_na(l_enc_key, l_cert_raw, l_len, l_buf, sizeof(l_buf) );
        }
        dap_chain_wallet_cert_hdr_t l_wallet_cert_hdr = { .type = DAP_WALLET$K_CERT, .cert_raw_size = l_len };

        /*
         * Gather chunks for I/O
        */
        l_len = 0;                                                          /* Total octets to be writtent to disk */

        l_iov[WALLET$K_IOV_HEADER].iov_base  = &l_wallet_cert_hdr;          /* Cert's record header */
        l_len += l_iov[WALLET$K_IOV_HEADER].iov_len  = sizeof(l_wallet_cert_hdr);

        l_iov[WALLET$K_IOV_BODY].iov_base  = l_enc_key ? l_buf : l_cert_raw;/* Cert itself or buffer with has been encrypted cert */
        l_len += l_iov[WALLET$K_IOV_BODY].iov_len  = l_wallet_cert_hdr.cert_raw_size;

#ifdef DAP_OS_WINDOWS
        l_err = 0;
        l_rc = dap_writev(l_fh, l_cp, l_iov, WALLET$SZ_IOV_NR, &l_err);
        DAP_DEL_Z (l_cert_raw);
        if (l_err) {
            log_it(L_ERROR, "Error writing %d octets of cert to file '%s', err %lu", l_len, l_wallet_internal->file_name, l_err);
            CloseHandle(l_fh);
            return -l_err;
        }
#else
        l_rc = writev (l_fd, l_iov, WALLET$SZ_IOV_NR );                      /* Perform writting vectorized buffer */
        DAP_DEL_Z (l_cert_raw);                                             /* Free cert's memory */
        if ( l_rc != l_len )                                                /* Check a result of the I/O operation */
        {
            close (l_fd);
            return  log_it(L_ERROR, "Error write %d octets of cert to file '%s', errno=%d", l_len, l_wallet_internal->file_name, errno), errno;
        }
#endif
    }

    if ( l_file_hdr.version == DAP_WALLET$K_VER_2 )
    {
        dap_chain_wallet_cert_hdr_t l_wallet_cert_hdr = { .type = DAP_WALLET$K_MAGIC, .cert_raw_size = sizeof(l_csum) };
        l_len = 0;                                                          /* Total octets to be writtent to disk */
        l_iov[WALLET$K_IOV_HEADER].iov_base  = &l_wallet_cert_hdr;
        l_len += l_iov[WALLET$K_IOV_HEADER].iov_len  = sizeof(l_wallet_cert_hdr);

        l_iov[WALLET$K_IOV_BODY].iov_base  = &l_csum;
        l_len += l_iov[WALLET$K_IOV_BODY].iov_len  = sizeof(l_csum);

#ifdef DAP_OS_WINDOWS
        l_err = 0;
        l_rc = dap_writev(l_fh, l_cp, l_iov, WALLET$SZ_IOV_NR, &l_err);
        if (l_err) {
            log_it(L_ERROR, "Error writing %d octets of cert to file '%s', err %lu", l_len, l_wallet_internal->file_name, l_err);
        }
    }
    CloseHandle(l_fh);

#else
        l_rc = writev (l_fd, l_iov, WALLET$SZ_IOV_NR );                     /* Perform writting vectorized buffer */
        if ( l_rc != l_len )                                                /* Check a result of the I/O operation */
            log_it(L_ERROR, "Error write %d octets of cert to  file '%s', errno=%d", l_len, l_wallet_internal->file_name, errno);

    }

    /* Cleanup and exit ... */
    close (l_fd);
#endif
    if ( l_enc_key )
        dap_enc_key_delete(l_enc_key);
<<<<<<< HEAD
=======
#endif


>>>>>>> 4fef9ef6
#ifdef  DAP_SYS_DEBUG                                                       /* @RRL: For debug purpose only!!! */
    {
    dap_chain_wallet_t  *l_wallet;

    if ( l_wallet = dap_chain_wallet_open_file (l_wallet_internal->file_name, a_pass) )
        dap_chain_wallet_close(l_wallet);

    }
#endif      /* DAP_SYS_DEBUG */

#ifdef DAP_OS_WINDOWS
    return  log_it(L_NOTICE, "Wallet '%s' has been saved into the '%s'", a_wallet->name, l_wallet_internal->file_name), l_err;
#else
    return  log_it(L_NOTICE, "Wallet '%s' has been saved into the '%s'", a_wallet->name, l_wallet_internal->file_name), 0;
#endif
}



/**
 * @brief dap_chain_wallet_open_file
 * @param a_file_name
 * @return
 */
dap_chain_wallet_t *dap_chain_wallet_open_file (
                    const char *a_file_name,
                    const char *l_pass
                    )
{
dap_chain_wallet_t *l_wallet;
#ifdef DAP_OS_WINDOWS
HANDLE l_fh = INVALID_HANDLE_VALUE;
DWORD l_rc = 0;
#else
int l_fd = -1, l_rc;
#endif
int l_certs_count, l_len;
dap_chain_wallet_file_hdr_t l_file_hdr = {0};
dap_chain_wallet_cert_hdr_t l_cert_hdr = {0};
char l_buf[32*1024], l_buf2[32*1024], *l_bufp, l_wallet_name [DAP_WALLET$SZ_NAME] = {0};
dap_enc_key_t *l_enc_key = NULL;
uint32_t    l_csum = CRC32C_INIT, l_csum2 = CRC32C_INIT;

#ifdef DAP_OS_WINDOWS
    if ((l_fh = CreateFile(a_file_name, GENERIC_READ, 0, 0,
                           OPEN_EXISTING,
                           FILE_ATTRIBUTE_NORMAL | FILE_FLAG_RANDOM_ACCESS, 0)) == INVALID_HANDLE_VALUE) {
        return  log_it(L_ERROR,"Cant open file %s for read, err %lu", a_file_name, GetLastError()), NULL;
    }

#else
    if ( 0 > (l_fd = open(a_file_name , O_RDONLY)) )                        /* Open file for ReadOnly !!! */
        return  log_it(L_ERROR,"Cant open file %s for read, errno=%d", a_file_name, errno), NULL;
#endif

#ifdef DAP_OS_WINDOWS
    if (ReadFile(l_fh, &l_file_hdr, sizeof(l_file_hdr), &l_rc, 0) == FALSE || l_rc != sizeof(l_file_hdr)) {
        return  log_it(L_ERROR, "Error reading Wallet file (%s) header, err %lu", a_file_name, GetLastError()),
                CloseHandle(l_fh), NULL;
    }
#else
    if ( sizeof(l_file_hdr) != read(l_fd, &l_file_hdr, sizeof(l_file_hdr)) )/* Get the file header record */
        return  log_it(L_ERROR, "Error read Wallet file (%s) header, errno=%d", a_file_name, errno), close(l_fd), NULL;
#endif

    if ( l_file_hdr.signature != DAP_CHAIN_WALLETS_FILE_SIGNATURE )  {       /* Check signature of the file */
        log_it(L_ERROR, "Wallet (%s) signature mismatch (%llux != %ldx)", a_file_name, l_file_hdr.signature, DAP_CHAIN_WALLETS_FILE_SIGNATURE);
#ifdef DAP_OS_WINDOWS
        CloseHandle(l_fh);
#else
        close(l_fd);
#endif
        return NULL;
    }

    if ( (l_file_hdr.version == DAP_WALLET$K_VER_2) && (!l_pass) ) {
        log_it(L_DEBUG, "Wallet (%s) version 2 cannot be processed w/o password", a_file_name);
#ifdef DAP_OS_WINDOWS
        CloseHandle(l_fh);
#else
        close(l_fd);
#endif
        return NULL;
    }

    if ( l_file_hdr.wallet_len > DAP_WALLET$SZ_NAME ) {
        log_it(L_ERROR, "Invalid Wallet name (%s) length ( >%d)", a_file_name, DAP_WALLET$SZ_NAME);
#ifdef DAP_OS_WINDOWS
        CloseHandle(l_fh);
#else
        close(l_fd);
#endif
        return NULL;
    }

#ifdef DAP_OS_WINDOWS
    if (!ReadFile(l_fh, l_wallet_name, l_file_hdr.wallet_len, &l_rc, 0) || l_rc != l_file_hdr.wallet_len) {
        return  log_it(L_ERROR, "Error reading Wallet name, err %lu", GetLastError()),
                CloseHandle(l_fh), NULL;
    }
#else
    if ( l_file_hdr.wallet_len != read(l_fd, l_wallet_name, l_file_hdr.wallet_len) ) /* Read wallet's name */
        return  log_it(L_ERROR, "Error Wallet's name (%s), errno=%d", a_file_name, errno), close(l_fd), NULL;
#endif

    l_csum = crc32c(l_csum, &l_file_hdr, sizeof(l_file_hdr) );           /* Compute check sum of the Wallet file header */
    l_csum = crc32c(l_csum, l_wallet_name,  l_file_hdr.wallet_len);

    log_it(L_DEBUG, "Wallet file: %s, Wallet[Version: %d, type: %d, name: '%.*s']",
           a_file_name, l_file_hdr.version, l_file_hdr.type, l_file_hdr.wallet_len, l_wallet_name);

    /* First run - count certs in file */

#ifdef DAP_OS_WINDOWS
    for ( l_certs_count = 0; ReadFile(l_fh, &l_cert_hdr, sizeof(l_cert_hdr), &l_rc, NULL) && l_rc; ++l_certs_count) {
        if ( (l_file_hdr.version == DAP_WALLET$K_VER_2) && (l_cert_hdr.type == DAP_WALLET$K_MAGIC) )
            break;
        if (!ReadFile(l_fh, l_buf, l_cert_hdr.cert_raw_size, &l_rc, NULL) || l_rc != l_cert_hdr.cert_raw_size){
            log_it(L_ERROR, "Error reading certificate body (%d != %lu), err %lu", l_cert_hdr.cert_raw_size, l_rc, GetLastError());
            break;
        }
    }
#else
    for ( l_certs_count = 0; sizeof(l_cert_hdr) == (l_rc = read (l_fd, &l_cert_hdr, sizeof(l_cert_hdr))); l_certs_count++ ) {
        if ( (l_file_hdr.version == DAP_WALLET$K_VER_2) && (l_cert_hdr.type == DAP_WALLET$K_MAGIC) )
            break;

        if ( l_cert_hdr.cert_raw_size != (l_rc = read(l_fd, l_buf, l_cert_hdr.cert_raw_size)) ) {
            log_it(L_ERROR, "Error read certificate's body (%d != %d), errno=%d", l_cert_hdr.cert_raw_size, l_rc, errno);
            break;
        }
    }
#endif

#ifndef DAP_OS_WINDOWS
    if ( l_rc < 0 )
        return log_it(L_ERROR, "Wallet file (%s) I/O error, errno=%d", a_file_name, errno), close(l_fd), NULL;
#endif

    if ( !l_certs_count ) {
        log_it(L_ERROR, "No certificate (-s) in the wallet file (%s)", a_file_name);
#ifdef DAP_OS_WINDOWS
        CloseHandle(l_fh);
#else
        close(l_fd);
#endif
        return NULL;
    }


    if ( (l_file_hdr.version == DAP_WALLET$K_VER_2) && l_pass )             /* Generate encryptor context  */
        if ( !(l_enc_key = dap_enc_key_new_generate(DAP_ENC_KEY_TYPE_GOST_OFB, NULL, 0, l_pass, strlen(l_pass), 0)) ) {
            log_it(L_ERROR, "Error create key context");
#ifdef DAP_OS_WINDOWS
            CloseHandle(l_fh);
#else
            close(l_fd);
#endif
            return NULL;
    }


    /* Create local instance of wallet,
     * allocate memory for array to keep loaded certs */
    l_wallet = DAP_NEW_Z(dap_chain_wallet_t);
    assert(l_wallet);
    DAP_CHAIN_WALLET_INTERNAL_LOCAL_NEW(l_wallet);
    assert(l_wallet_internal);

    dap_snprintf(l_wallet->name, DAP_WALLET$SZ_NAME, "%.*s", l_file_hdr.wallet_len, l_wallet_name);
    strncpy(l_wallet_internal->file_name, a_file_name, sizeof(l_wallet_internal->file_name) );

    l_wallet_internal->certs_count = l_certs_count;
    assert(l_wallet_internal->certs_count);

    l_wallet_internal->certs = DAP_NEW_Z_SIZE(dap_cert_t *, l_wallet_internal->certs_count * sizeof(dap_cert_t *));
    assert(l_wallet_internal->certs);

#ifdef DAP_OS_WINDOWS
    LARGE_INTEGER l_offset;
    l_offset.QuadPart = sizeof(l_file_hdr) + l_file_hdr.wallet_len;
    if (SetFilePointerEx(l_fh, l_offset, &l_offset, FILE_BEGIN))
#else
    lseek(l_fd,  sizeof(l_file_hdr) + l_file_hdr.wallet_len, SEEK_SET);     /* Set file pointer to first record after cert file header */
#endif

#ifdef DAP_OS_WINDOWS
    for (size_t i = 0; (ReadFile(l_fh, &l_cert_hdr, sizeof(l_cert_hdr), &l_rc, NULL) == TRUE) && l_rc; ++i)
#else
    for ( size_t i = 0; sizeof(l_cert_hdr) == (l_rc = read (l_fd, &l_cert_hdr, sizeof(l_cert_hdr))); i++ )           /* Read Cert/Record header */
#endif
    {
#ifdef DAP_OS_WINDOWS
        if (!ReadFile(l_fh, l_buf, l_cert_hdr.cert_raw_size, &l_rc, NULL) || l_rc != l_cert_hdr.cert_raw_size) {
            log_it(L_ERROR, "Error reading certificate body (%lu != %lu), err %lu", l_cert_hdr.cert_raw_size, l_rc, GetLastError());
#else
        if ( l_cert_hdr.cert_raw_size != (l_rc = read(l_fd, l_buf, l_cert_hdr.cert_raw_size)) ) {
            log_it(L_ERROR, "Error read certificate's body (%d != %d), errno=%d", l_cert_hdr.cert_raw_size, l_rc, errno);
#endif
            break;
        }

        if ( (l_file_hdr.version == DAP_WALLET$K_VER_2) && (l_cert_hdr.type == DAP_WALLET$K_MAGIC) ) {
            l_csum2 = *((uint32_t *) &l_buf);                               /* CRC32 must be terminal element in the wallet file */
            break;
        }


        l_bufp = l_buf;

        if ( l_enc_key )
        {
            l_len = l_enc_key->dec_na(l_enc_key, l_buf, l_rc, l_buf2, sizeof(l_buf2) );
            l_bufp = l_buf2;
            l_csum = crc32c(l_csum, l_bufp, l_len);                          /* CRC for every certificate */
        }

        l_wallet_internal->certs[ i ] = dap_cert_mem_load(l_bufp, l_cert_hdr.cert_raw_size);
    }



    /* Cleanup and exit ... */
#ifdef DAP_OS_WINDOWS
    CloseHandle(l_fh);
#else
    close (l_fd);
#endif

    if ( l_enc_key )
    {
        l_wallet->flags |= (DAP_WALLET$M_FL_PROTECTED | DAP_WALLET$M_FL_ACTIVE);
        if ( l_csum != l_csum2 )
        {
            log_it(L_ERROR, "Wallet checksum mismatch, %#x <> %#x", l_csum, l_csum2);
            dap_chain_wallet_close( l_wallet);
            l_wallet = NULL;
        }

        dap_enc_key_delete(l_enc_key);
    }

    return  l_wallet;
}





/**
 * @brief dap_chain_wallet_open
 * @param a_wallet_name
 * @param a_wallets_path
 * @return
 */
dap_chain_wallet_t *dap_chain_wallet_open (
                        const char *a_wallet_name,
                        const char *a_wallets_path
                                    )
{
char l_file_name [MAX_PATH] = {0}, l_pass [ DAP_WALLET$SZ_PASS + 3] = {0},
        *l_cp, l_wallet_name[DAP_WALLET$SZ_PASS + 3] = {0};
ssize_t     l_rc, l_pass_len;

    /* Sanity checks */
    if(!a_wallet_name || !a_wallets_path)
        return NULL;

    if ( (l_cp = strstr(a_wallet_name, s_wallet_ext)) )
        strncpy(l_wallet_name, a_wallet_name, l_cp - a_wallet_name);
    else strcpy(l_wallet_name, a_wallet_name);

    dap_snprintf(l_file_name, sizeof(l_file_name) - 1, "%s/%s%s", a_wallets_path, l_wallet_name, s_wallet_ext);


    l_pass_len = DAP_WALLET$SZ_PASS;                                    /* Size of the buffer for password */
                                                                        /* Lookup password in the internal hash-table */
    if ( (l_rc = s_dap_chain_wallet_pass (l_wallet_name, strlen(l_wallet_name), l_pass, &l_pass_len)) )
        l_pass_len = 0;


    return  dap_chain_wallet_open_file(l_file_name, l_pass_len ? l_pass : NULL);
}

/**
 * @brief dap_chain_wallet_get_balance
 * @param a_wallet
 * @param a_net_id
 * @return
 */
uint256_t dap_chain_wallet_get_balance (
            dap_chain_wallet_t *a_wallet,
            dap_chain_net_id_t a_net_id,
            const char *a_token_ticker
                                    )
{
    dap_chain_net_t *l_net = dap_chain_net_by_id(a_net_id);
    dap_chain_addr_t *l_addr = dap_chain_wallet_get_addr(a_wallet, a_net_id);

    return  (l_net)  ? dap_chain_ledger_calc_balance(l_net->pub.ledger, l_addr, a_token_ticker) : uint256_0;
}<|MERGE_RESOLUTION|>--- conflicted
+++ resolved
@@ -60,16 +60,10 @@
 #include "crc32c_adler.h"
 
 #define LOG_TAG "dap_chain_wallet"
-<<<<<<< HEAD
-                                                                       /* An argument for open()/create() */
-static const mode_t s_fileprot = ( S_IREAD | S_IWRITE) | (S_IREAD >> 3) | (S_IREAD >> 6);
-=======
-
-#ifndef DAP_OS_WINDOWS
-                                                                            /* An argument for open()/create() */
+
+#ifndef DAP_OS_WINDOWS                                    /* An argument for open()/create() */
 static const mode_t s_fileprot =  ( S_IREAD | S_IWRITE) | (S_IREAD >> 3) | (S_IREAD >> 6) ;
 #endif
->>>>>>> 4fef9ef6
 static char s_wallet_ext [] = ".dwallet";
 
 static  pthread_rwlock_t s_wallet_n_pass_lock = PTHREAD_RWLOCK_INITIALIZER; /* Coordinate access to the hash-table */
@@ -111,17 +105,10 @@
 
     /* Sanity checks ... */
     if ( a_name_len > DAP_WALLET$SZ_NAME )
-<<<<<<< HEAD
         return  log_it(L_ERROR, "Wallet's name is too long (%d > %d)",  (int) a_name_len, DAP_WALLET$SZ_NAME), -EINVAL;
 
     if ( a_pass_len > DAP_WALLET$SZ_PASS )
         return  log_it(L_ERROR, "Wallet's password is too long (%d > %d)",  (int) a_pass_len, DAP_WALLET$SZ_PASS), -EINVAL;
-=======
-        return  log_it(L_ERROR, "Wallet's name is too long (%zd > %d)",  a_name_len, DAP_WALLET$SZ_NAME), -EINVAL;
-
-    if ( a_pass_len > DAP_WALLET$SZ_PASS )
-        return  log_it(L_ERROR, "Wallet's password is too long (%zd > %d)",  a_pass_len, DAP_WALLET$SZ_PASS), -EINVAL;
->>>>>>> 4fef9ef6
 
 
     memcpy(l_rec.name, a_name, l_rec.name_len = a_name_len);            /* Prefill local record fields */
@@ -211,17 +198,10 @@
 
     /* Sanity checks ... */
     if ( a_name_len > DAP_WALLET$SZ_NAME )
-<<<<<<< HEAD
         return  log_it(L_ERROR, "Wallet's name is too long (%d > %d)",  (int) a_name_len, DAP_WALLET$SZ_NAME), -EINVAL;
 
     if ( *a_pass_len < DAP_WALLET$SZ_PASS )
         return  log_it(L_ERROR, "Wallet's buffer for password is too small (%d < %d)", (int) *a_pass_len, DAP_WALLET$SZ_PASS), -EINVAL;
-=======
-        return  log_it(L_ERROR, "Wallet's name is too long (%zd > %d)",  a_name_len, DAP_WALLET$SZ_NAME), -EINVAL;
-
-    if ( *a_pass_len < DAP_WALLET$SZ_PASS )
-        return  log_it(L_ERROR, "Wallet's buffer for password is too small (%zd < %d)",  *a_pass_len, DAP_WALLET$SZ_PASS), -EINVAL;
->>>>>>> 4fef9ef6
 
 
     clock_gettime(CLOCK_REALTIME, &l_now);
@@ -280,11 +260,7 @@
 dap_chain_wallet_n_pass_t   *l_prec;
 
     if ( a_name_len > DAP_WALLET$SZ_NAME )
-<<<<<<< HEAD
         return  log_it(L_ERROR, "Wallet's name is too long (%d > %d)",  (int) a_name_len, DAP_WALLET$SZ_NAME), -EINVAL;
-=======
-        return  log_it(L_ERROR, "Wallet's name is too long (%zd > %d)",  a_name_len, DAP_WALLET$SZ_NAME), -EINVAL;
->>>>>>> 4fef9ef6
 
     if ( (l_rc = pthread_rwlock_wrlock(&s_wallet_n_pass_lock)) )        /* Lock for WR access */
         return  log_it(L_ERROR, "Error locking Wallet table, errno=%d", l_rc), -l_rc;
@@ -296,11 +272,7 @@
     if ( l_prec )
     {
         if ( !l_prec->pass_len )                                        /* Password is zero - has been reset probably */
-<<<<<<< HEAD
             log_it(L_WARNING, "The Wallet %.*s is not active", (int) a_name_len, a_name);
-=======
-            log_it(L_WARNING, "The Wallet %.*s is not active", (int)a_name_len, a_name);
->>>>>>> 4fef9ef6
 
         else if ( (l_prec->pass_len != a_pass_len)                      /* Check that passwords is equivalent */
              || memcmp(l_prec->pass, a_pass, l_prec->pass_len) )
@@ -595,7 +567,6 @@
 int dap_chain_wallet_save(dap_chain_wallet_t * a_wallet, const char *a_pass)
 {
 DAP_CHAIN_WALLET_INTERNAL_LOCAL (a_wallet);                                 /* Declare l_wallet_internal */
-<<<<<<< HEAD
 #ifdef DAP_OS_WINDOWS
 HANDLE l_fh = INVALID_HANDLE_VALUE;
 #else
@@ -604,12 +575,6 @@
 #endif
 size_t l_rc = 0;
 uint32_t l_len = 0;
-=======
-#ifndef DAP_OS_WINDOWS
-int l_fd = -1, l_rc = 0, l_len = 0;
-dap_chain_wallet_file_hdr_t l_file_hdr = {0};
-dap_chain_wallet_cert_hdr_t l_wallet_cert_hdr = {0};
->>>>>>> 4fef9ef6
 char *l_cp, *l_cert_raw, l_buf[32*1024];
 dap_enc_key_t *l_enc_key = NULL;
 uint32_t l_csum = CRC32C_INIT;
@@ -760,12 +725,7 @@
 #endif
     if ( l_enc_key )
         dap_enc_key_delete(l_enc_key);
-<<<<<<< HEAD
-=======
-#endif
-
-
->>>>>>> 4fef9ef6
+
 #ifdef  DAP_SYS_DEBUG                                                       /* @RRL: For debug purpose only!!! */
     {
     dap_chain_wallet_t  *l_wallet;
