/*
 * Authors:
 * Dmitriy A. Gearasimov <kahovski@gmail.com>
 * DeM Labs Inc.   https://demlabs.net
 * DeM Labs Open source community https://github.com/demlabsinc
 * Copyright  (c) 2017-2018
 * All rights reserved.

 This file is part of DAP (Distributed Applications Platform) the open source project

    DAP (Distributed Applications Platform) is free software: you can redistribute it and/or modify
    it under the terms of the GNU General Public License as published by
    the Free Software Foundation, either version 3 of the License, or
    (at your option) any later version.

    DAP is distributed in the hope that it will be useful,
    but WITHOUT ANY WARRANTY; without even the implied warranty of
    MERCHANTABILITY or FITNESS FOR A PARTICULAR PURPOSE.  See the
    GNU General Public License for more details.

    You should have received a copy of the GNU General Public License
    along with any DAP based project.  If not, see <http://www.gnu.org/licenses/>.

    MODIFICATION HISTORY:

    27-APR-2021 RRL Added password protected wallet support

*/

#include <time.h>
#include <stddef.h>
#include <stdint.h>
#include <string.h>
#include <dirent.h>
#include <errno.h>
#include <sys/types.h>
#include <sys/stat.h>
#ifdef DAP_OS_UNIX
#include <sys/uio.h>
#endif

#ifdef WIN32
#include <winsock2.h>
#include <windows.h>
#include <mswsock.h>
#include <ws2tcpip.h>
#include <io.h>
#endif

#include <pthread.h>

#include "dap_common.h"
#include "dap_cert_file.h"
#include "dap_chain_wallet.h"
#include "dap_chain_wallet_internal.h"
#include "dap_chain_wallet_shared.h"
#include "dap_chain_wallet_cache.h"
#include "crc32c_adler.h"
#include "dap_chain_ledger.h"
#include "dap_json.h"
#include "dap_strfuncs.h"
#include "dap_notify_srv.h"
#include "dap_chain_mempool.h"

//#define __USE_GNU

#if defined(__USE_BSD) || defined(__USE_GNU) || defined(DAP_OS_ANDROID)
#define S_IREAD S_IRUSR
#define S_IWRITE S_IWUSR
#define S_IEXEC S_IXUSR
#endif

#define LOG_TAG "dap_chain_wallet"

typedef struct dap_chain_wallet_notificator {
    dap_chain_wallet_opened_callback_t callback;
    void *arg;
} dap_chain_wallet_notificator_t;

#ifndef DAP_OS_WINDOWS                                    /* An argument for open()/create() */
static const mode_t s_fileprot =  ( S_IREAD | S_IWRITE) | (S_IREAD >> 3) | (S_IREAD >> 6) ;
#endif
static char const s_wallet_ext [] = ".dwallet", *s_wallets_path = NULL;

static bool s_debug_more = false;

static  pthread_rwlock_t s_wallet_n_pass_lock = PTHREAD_RWLOCK_INITIALIZER; /* Coordinate access to the hash-table */
static  dap_chain_wallet_n_pass_t   *s_wallet_n_pass;                       /* A hash table to keep passwords for wallets */
static  dap_list_t *s_wallet_open_notificators = NULL;
static  dap_list_t *s_wallet_created_notificators = NULL;

struct wallet_addr_cache {
    char name[DAP_WALLET$SZ_NAME + 1];
    dap_chain_addr_t addr;
    UT_hash_handle hh;
};

struct wallet_addr_cache *s_wallet_addr_cache = NULL;
void s_wallet_addr_cache_add(dap_chain_addr_t *a_addr, const char *a_wallet_name){
    struct wallet_addr_cache *l_cache = DAP_NEW_Z_RET_IF_FAIL(struct wallet_addr_cache);
    dap_strncpy(l_cache->name, a_wallet_name, sizeof(l_cache->name));
    l_cache->addr = *a_addr;
    HASH_ADD(hh, s_wallet_addr_cache, addr, sizeof(dap_chain_addr_t), l_cache);
}
const char *dap_chain_wallet_addr_cache_get_name(dap_chain_addr_t *a_addr){
    struct wallet_addr_cache *l_tmp = NULL;
    HASH_FIND(hh, s_wallet_addr_cache, a_addr, sizeof(dap_chain_addr_t), l_tmp);
    return l_tmp ? l_tmp->name : NULL;
}


dap_list_t* dap_chain_wallet_get_local_addr(){

    dap_list_t *l_list = NULL;
    struct wallet_addr_cache *l_item, *l_tmp;
    HASH_ITER(hh, s_wallet_addr_cache, l_item, l_tmp){
        dap_chain_addr_t *l_addr = DAP_NEW_Z(dap_chain_addr_t);
        memcpy (l_addr, &l_item->addr, sizeof(dap_chain_addr_t));
        l_list = dap_list_append(l_list, l_addr);
    }
    return l_list;
}

/*
 *  DESCRIPTION: Add/update a record for wallet into the internaly used table of name/password pair.
 *      Thhose records are supposed to be used for operations with the password-protected wallets.
 *
 *  INPUTS:
 *      a_name:     A name of the wallet
 *      a_name_len: A length of the wallet's name
 *      a_pass:     A password string
 *      a_pass_len: A length of the password string
 *      a_ttl:      A time  to live of the wallet's context, minutes
 *
 *  IMPLICITE OUTPUTS:
 *      s_wallet_n_pass
 *
 *  RETURNS:
 *      0   - Success
 *      <0  -   <errno>
 */

int     dap_chain_wallet_activate   (
                    const   char    *a_name,
                        ssize_t      a_name_len,
                    const   char    *a_path,
                    const   char    *a_pass,
                        ssize_t      a_pass_len,
                        unsigned     a_ttl
                                    )
{
int     l_rc, l_rc2;
dap_chain_wallet_n_pass_t   l_rec = {0}, *l_prec = NULL;
dap_chain_wallet_t  *l_wallet;
char *c_wallets_path;

    /* Sanity checks ... */
    if ( a_name_len > DAP_WALLET$SZ_NAME )
        return  log_it(L_ERROR, "Wallet's name is too long (%d > %d)",  (int) a_name_len, DAP_WALLET$SZ_NAME), -EINVAL;

    if ( a_pass_len > DAP_WALLET$SZ_PASS )
        return  log_it(L_ERROR, "Wallet's password is too long (%d > %d)",  (int) a_pass_len, DAP_WALLET$SZ_PASS), -EINVAL;


    memcpy(l_rec.name, a_name, l_rec.name_len = a_name_len);            /* Prefill local record fields */
    memcpy(l_rec.pass, a_pass, l_rec.pass_len = a_pass_len);

    if ( (l_rc2 = pthread_rwlock_wrlock(&s_wallet_n_pass_lock)) )        /* Lock for WR access */
        return  log_it(L_ERROR, "Error locking Wallet table, errno=%d", l_rc2), -l_rc2;

    HASH_FIND_STR(s_wallet_n_pass, a_name,  l_prec);                    /* Check for existen record */


    l_rc = 0;

    if ( !l_prec )
    {
        l_prec  = DAP_NEW_Z(dap_chain_wallet_n_pass_t);                 /* Get memory for new record */
        if (!l_prec) {
            log_it(L_CRITICAL, "%s", c_error_memory_alloc);
            return -EINVAL;
        }
        *l_prec = l_rec;                                                /* Fill it by data */
        HASH_ADD_STR(s_wallet_n_pass, name, l_prec);                    /* Add into the hash-table */
    } else {
        if ( !l_prec->pass_len )                                        /* Password field is empty ? */
            memcpy(l_prec->pass, a_pass, l_prec->pass_len = a_pass_len);/* Update password with new one */

        else l_rc = -EBUSY, log_it(L_ERROR, "Wallet has been activated, do deactivation first");
    }


    clock_gettime(CLOCK_REALTIME, &l_prec->exptm);
    l_prec->exptm.tv_sec += (a_ttl * 60);                               /* Compute context expiration time */


    if ( (l_rc2 = pthread_rwlock_unlock(&s_wallet_n_pass_lock)) )        /* Release lock */
        log_it(L_ERROR, "Error unlocking Wallet table, errno=%d", l_rc2);


    /*
     * Check password by open/close BMF Wallet file
    */
    if ( !(c_wallets_path = a_path ? (char *)a_path : (char *) dap_chain_wallet_get_path(g_config)) ) /* No path to wallets - nothing to do */
    {
        memset(l_prec->pass, 0, l_prec->pass_len), l_prec->pass_len = 0;
        return  log_it(L_ERROR, "Wallet's path has been not configured"), -EINVAL;
    }

    if ( !(l_wallet = dap_chain_wallet_open (a_name, c_wallets_path, NULL)) )
    {
        memset(l_prec->pass, 0, l_prec->pass_len), l_prec->pass_len = 0;    /* Say <what> again ?! */
        return  log_it(L_ERROR, "Wallet's password is invalid, say <password> again"), -EAGAIN;
    }
    if(!(l_wallet->flags & DAP_WALLET$M_FL_ACTIVE)) {
        HASH_FIND_STR(s_wallet_n_pass, a_name, l_prec);
        HASH_DEL(s_wallet_n_pass, l_prec);
        log_it(L_ERROR, "Can't activate unprotected wallet");
        l_rc = -101;
    } else {
        dap_json_t *l_json = dap_json_object_new();
        dap_json_object_add_string(l_json, "class", "WalletInfo");
        dap_json_t *l_wallet_info = dap_json_object_new();
        dap_json_object_add_object(l_wallet_info, a_name, dap_chain_wallet_info_to_json(a_name, c_wallets_path));
        dap_json_object_add_string(l_wallet_info, "name", a_name);
        dap_json_object_add_object(l_json, "wallet", l_wallet_info);
        char *l_json_str = dap_json_to_string(l_json);
        if (l_json_str) {
            dap_notify_server_send(l_json_str);
            DAP_DELETE(l_json_str);
        }
        dap_json_object_free(l_json);
    }

    dap_chain_wallet_close( l_wallet);

    return  l_rc;
}

/*
 *  DESCRIPTION: Lookup and retrieve password for a given wallet. A buffer for a_pass should be enough
 *      to accept password string up to DAP_WALLET$SZ_PASS octets
 *
 *  INPUTS:
 *      a_name:     A name of the wallet
 *      a_name_len: A length of the wallet's name
        a_pass_len: A size of the buffer to accept password
 *
 *  IMPLICITE INPUTS:
 *      s_wallet_n_pass
 *
 *  OUTPUTS:
 *      a_pass:     A password string
 *      a_pass_len: A length of the password string
 *
 *  RETURNS:
 *      0   - Success, <a_pass> and a_pass_len contains actual data
 *      <0  -   <errno>
 */

int     s_dap_chain_wallet_pass   (
                    const   char    *a_name,
                        ssize_t      a_name_len,
                            char    *a_pass,
                        ssize_t     *a_pass_len
                                    )
{
int     l_rc;
dap_chain_wallet_n_pass_t   *l_prec = NULL;
struct timespec l_now;

    /* Sanity checks ... */
    if ( a_name_len > DAP_WALLET$SZ_NAME )
        return  log_it(L_ERROR, "Wallet's name is too long (%d > %d)",  (int) a_name_len, DAP_WALLET$SZ_NAME), -EINVAL;

    if ( *a_pass_len < DAP_WALLET$SZ_PASS )
        return  log_it(L_ERROR, "Wallet's buffer for password is too small (%d < %d)", (int) *a_pass_len, DAP_WALLET$SZ_PASS), -EINVAL;


    clock_gettime(CLOCK_REALTIME, &l_now);


    if ( (l_rc = pthread_rwlock_rdlock(&s_wallet_n_pass_lock)) )        /* Lock for RD access */
        return  log_it(L_ERROR, "Error locking Wallet table, errno=%d", l_rc), -l_rc;

    HASH_FIND_STR(s_wallet_n_pass, a_name, l_prec);                     /* Check for existen record */


    if (l_prec && (l_now.tv_sec > l_prec->exptm.tv_sec) )               /* Record is expired ? */
    {
                                                                        /* Reset password field */
        memset(l_prec->pass, l_prec->pass_len = 0, sizeof(l_prec->pass));
        l_prec = NULL; //log_it(L_ERROR, "Wallet's credential has been expired, need re-Activation ");
    }
    else if ( l_prec && !l_prec->pass_len )                             /* Is record has been deactivated ? */
        l_prec = NULL; // log_it(L_ERROR, "Wallet's credential has been zeroed, need re-Activation ");
    else if ( l_prec )                                                  /* Store password to given buffer */
        memcpy(a_pass, l_prec->pass, *a_pass_len = l_prec->pass_len);

    if ( (l_rc = pthread_rwlock_unlock(&s_wallet_n_pass_lock)) )        /* Release lock */
        log_it(L_ERROR, "Error locking Wallet table, errno=%d", l_rc);

    return  l_prec ? 0 : -ENOENT;
}



/*
 *  DESCRIPTION: Deactivate a data for the wallet's name & password pair. For existen record just clearing password field.
 *      Use given password to additional verification. We don't remove record from the hash table - only reset to zero the password field !
 *
 *  INPUTS:
 *      a_name:     A name of the wallet
 *      a_name_len: A length of the wallet's name
 *      a_pass:     A password string
 *      a_pass_len: A length of the password string
 *
 *  IMPLICITE OUTPUTS:
 *      s_wallet_n_pass
 *
 *  RETURNS:
 *      0   - Success
 *      <0  -   <errno>
 */
int dap_chain_wallet_deactivate (const char *a_name, ssize_t a_name_len)
{
int     l_rc, l_rc2;
dap_chain_wallet_n_pass_t   *l_prec = NULL;

    if ( a_name_len > DAP_WALLET$SZ_NAME )
        return  log_it(L_ERROR, "Wallet's name is too long (%d > %d)",  (int) a_name_len, DAP_WALLET$SZ_NAME), -EINVAL;

    if ( (l_rc = pthread_rwlock_wrlock(&s_wallet_n_pass_lock)) )        /* Lock for WR access */
        return  log_it(L_ERROR, "Error locking Wallet table, errno=%d", l_rc), -l_rc;

    l_rc = -ENOENT;

    HASH_FIND_STR(s_wallet_n_pass, a_name, l_prec);                     /* Check for existen record */

    if (!l_prec || !l_prec->pass_len) { /* Password is zero - has been reset probably */
        l_rc = -EBUSY;
        log_it(L_WARNING, "The Wallet %.*s is not active", (int) a_name_len, a_name);
    } else {
        l_rc = 0;
        memset(l_prec->pass, l_prec->pass_len = 0, sizeof(l_prec->pass));
    }

    if ( (l_rc2 = pthread_rwlock_unlock(&s_wallet_n_pass_lock)) )       /* Release lock */
        log_it(L_ERROR, "Error unlocking Wallet table, errno=%d", l_rc2);

    return  l_rc;
}

/**
 * @brief check wallet folders and try open wallets
 * @return 0 if all ok
 */
int dap_chain_wallet_init()
{
    char *c_wallets_path = NULL, l_fspec[MAX_PATH] = {0};
    DIR * l_dir = NULL;
    struct dirent * l_dir_entry = NULL;
    dap_chain_wallet_t *l_wallet = NULL;
    size_t l_len = 0;

    s_debug_more = dap_config_get_item_bool_default(g_config,"wallet","debug_more", s_debug_more);

    if ( !(c_wallets_path = (char *) dap_chain_wallet_get_path(g_config)) ) /* No path to wallets - nothing to do */
        return -1;

    if ( !(l_dir = opendir(c_wallets_path)) ) {                               /* Path is not exist ? Create the dir and exit */
#ifdef _WIN32
        int l_res = mkdir(c_wallets_path);
#else
        int l_res = mkdir(c_wallets_path, S_IRWXU | S_IRWXG | S_IROTH | S_IXOTH);
#endif
        if (l_res) {
            log_it(L_ERROR, "Can't create wallet dir %s", c_wallets_path);
            return l_res;
        }
        return  0;
    }

    /*
     * Load certificates from existing no-password-protected (!!!) wallets
     */
    while( (l_dir_entry = readdir(l_dir))) {
#ifndef DAP_OS_WINDOWS
        if ( l_dir_entry->d_type !=  DT_REG )                           /* Skip unrelated entries */
            continue;
#endif
        l_len = strlen(l_dir_entry->d_name);                            /* Check for *.dwallet */

        if ( l_len > 8 && !strcmp(l_dir_entry->d_name + l_len - (sizeof(s_wallet_ext) - 1), s_wallet_ext) ) {
            if (snprintf(l_fspec, sizeof(l_fspec), "%s/%s", c_wallets_path, l_dir_entry->d_name) < 0)
                continue;
            if ( (l_wallet = dap_chain_wallet_open_file(l_fspec, NULL, NULL)) )
                dap_chain_wallet_close(l_wallet);
        }
    }

    closedir(l_dir);

    return dap_chain_wallet_shared_init();
}

/**
 * @brief dap_chain_wallet_deinit
 */
void dap_chain_wallet_deinit(void)
{
    DAP_DELETE(s_wallets_path);
}

/**
 * @brief dap_chain_wallet_get_path
 * @param[in] a_config Configuration
 * @return wallets path or NULL if error
 */

const char* dap_chain_wallet_get_path(dap_config_t * a_config)
{
    return s_wallets_path
        ? s_wallets_path
        : ( s_wallets_path = dap_config_get_item_str_path_default(a_config ? a_config : g_config, "resources", "wallets_path", NULL) );
}

/**
 * @brief dap_chain_wallet_create_with_seed
 * @param a_wallet_name
 * @param a_wallets_path
 * @param a_net_id
 * @param a_sig_type
 * @details Creates new wallet
 * @return Wallet, new wallet or NULL if errors
 */
dap_chain_wallet_t *dap_chain_wallet_create_with_seed_multi (
                    const char *a_wallet_name,
                    const char *a_wallets_path,
                    const dap_sign_type_t *a_sig_types,
                    size_t a_sig_count,
                    const void *a_seed,
                    size_t a_seed_size,
                    const char *a_pass
                                        )
{
dap_chain_wallet_t *l_wallet = NULL;
dap_chain_wallet_internal_t *l_wallet_internal = NULL;

// sanity check
    dap_return_val_if_pass(!a_wallet_name || !a_wallets_path || !a_sig_types || !a_sig_count,  NULL);
    if (a_wallet_name && DAP_WALLET$SZ_NAME < strnlen(a_wallet_name, DAP_WALLET$SZ_NAME + 1) )
        return  log_it(L_ERROR, "Wallet's name is too long ( > %d)",  DAP_WALLET$SZ_NAME), NULL;
    if ( a_pass && DAP_WALLET$SZ_PASS < strnlen(a_pass, DAP_WALLET$SZ_PASS + 1) )
        return  log_it(L_ERROR, "Wallet's password is too long ( > %d)", DAP_WALLET$SZ_PASS), NULL;
// memory alloc
    l_wallet = DAP_NEW_Z_RET_VAL_IF_FAIL(dap_chain_wallet_t, NULL);
    l_wallet_internal = DAP_NEW_Z_RET_VAL_IF_FAIL(dap_chain_wallet_internal_t, NULL, l_wallet);
    l_wallet_internal->certs = DAP_NEW_Z_COUNT_RET_VAL_IF_FAIL(dap_cert_t*, a_sig_count, NULL, l_wallet_internal, l_wallet);

    strncpy(l_wallet->name, a_wallet_name, DAP_WALLET$SZ_NAME);
    l_wallet_internal->certs_count = a_sig_count;

    snprintf(l_wallet_internal->file_name, sizeof(l_wallet_internal->file_name), "%s/%s%s", a_wallets_path, a_wallet_name, s_wallet_ext);
    for (size_t i = 0; i < l_wallet_internal->certs_count; ++i) {
        l_wallet_internal->certs[i] = dap_cert_generate_mem_with_seed(a_wallet_name, dap_sign_type_to_key_type(a_sig_types[i]), a_seed, a_seed_size);
    }

    l_wallet->_internal = l_wallet_internal;
    if ( !dap_chain_wallet_save(l_wallet, a_pass) ) {
        log_it(L_INFO, "Wallet %s has been created (%s)", a_wallet_name, l_wallet_internal->file_name);

        for (dap_list_t *l_tmp = s_wallet_created_notificators; l_tmp; l_tmp=l_tmp->next){
            dap_chain_wallet_notificator_t *l_notificator = (dap_chain_wallet_notificator_t*)l_tmp->data;
            if (l_notificator->callback)
                l_notificator->callback(l_wallet, l_notificator->arg); 
        }

        return l_wallet;
    }

    return dap_chain_wallet_save(l_wallet, a_pass)
        ? ( log_it(L_ERROR,"Can't save the new wallet (%s) to disk, errno=%d", l_wallet_internal->file_name, errno),
            dap_chain_wallet_close(l_wallet),
            NULL )
        : ( log_it(L_INFO, "Wallet %s has been created (%s)", a_wallet_name, l_wallet_internal->file_name), l_wallet );
}

/**
 * @brief dap_chain_wallet_create
 * @param a_wallet_name
 * @param a_wallets_path
 * @param a_net_id
 * @param a_sig_type
 * @details Creates new wallet
 * @return Wallet, new wallet or NULL if errors
 */
dap_chain_wallet_t * dap_chain_wallet_create(
                const char * a_wallet_name,
                const char * a_wallets_path,
                dap_sign_type_t a_sig_type,
                const char *a_pass
                                    )
{
    return dap_chain_wallet_create_with_seed(a_wallet_name, a_wallets_path, a_sig_type, NULL, 0, a_pass);
}

/**
 * @brief dap_chain_wallet_close
 * @param a_wallet
 */
void dap_chain_wallet_close(dap_chain_wallet_t *a_wallet)
{
// sanity check
    dap_return_if_pass(!a_wallet);
// func work
    dap_chain_wallet_internal_t *l_wallet_internal = a_wallet->_internal;
    if ( l_wallet_internal ) {
        if ( l_wallet_internal->certs ) {
            for(size_t i = 0; i < l_wallet_internal->certs_count; i++)
                dap_cert_delete( l_wallet_internal->certs[i]);

            DAP_DELETE(l_wallet_internal->certs);
        }
        DAP_DELETE(l_wallet_internal);
    }
    DAP_DELETE(a_wallet);
}

/**
 * @brief dap_chain_wallet_get_addr
 * @param a_wallet
 * @param a_net_id
 * @return
 */
dap_chain_addr_t *dap_chain_wallet_get_addr(dap_chain_wallet_t *a_wallet, dap_chain_net_id_t a_net_id)
{
// sanity check
    dap_return_val_if_pass(!a_wallet, NULL);
    DAP_CHAIN_WALLET_INTERNAL_LOCAL(a_wallet);
    dap_return_val_if_pass(!l_wallet_internal, NULL);
// func work
    return a_net_id.uint64 ? dap_cert_to_addr (l_wallet_internal->certs, l_wallet_internal->certs_count, 0, a_net_id) : NULL;
}

/**
 * @brief dap_cert_to_addr
 * @param a_cert
 * @param a_net_id
 * @return
 */
dap_chain_addr_t *dap_cert_to_addr(dap_cert_t **a_certs, size_t a_count, size_t a_key_start_index, dap_chain_net_id_t a_net_id)
{
// memory alloc
    dap_chain_addr_t *l_addr = DAP_NEW_Z_RET_VAL_IF_FAIL(dap_chain_addr_t, NULL);
    dap_enc_key_t *l_key = dap_cert_get_keys_from_certs(a_certs, a_count, a_key_start_index);
    if (l_key) {
        dap_chain_addr_fill_from_key(l_addr, l_key, a_net_id);
        dap_enc_key_delete(l_key);
    }
    return l_addr;
}

/**
 * @brief dap_chain_wallet_get_pkey
 * @param a_wallet
 * @param a_pkey_idx
 * @return serialized object if success, NULL if not
 */
dap_pkey_t* dap_chain_wallet_get_pkey( dap_chain_wallet_t * a_wallet,uint32_t a_pkey_idx )
{
    DAP_CHAIN_WALLET_INTERNAL_LOCAL(a_wallet);

    if( l_wallet_internal->certs_count > a_pkey_idx )
        return dap_cert_to_pkey(l_wallet_internal->certs[a_pkey_idx]);


    log_it( L_WARNING, "No pkey with index %u in the wallet (total size %zu)", a_pkey_idx, l_wallet_internal->certs_count);
    return 0;

}

/**
 * @brief dap_chain_wallet_get_certs_number
 * @param a_wallet
 * @return
 */
size_t dap_chain_wallet_get_certs_number( dap_chain_wallet_t * a_wallet)
{
    DAP_CHAIN_WALLET_INTERNAL_LOCAL(a_wallet);
    return l_wallet_internal->certs_count;
}

/**
 * @brief dap_chain_wallet_get_key
 * @param a_wallet
 * @param a_pkey_idx
 * @return
 */
dap_enc_key_t *dap_chain_wallet_get_key(dap_chain_wallet_t *a_wallet, uint32_t a_pkey_idx)
{
// sanity check
    dap_return_val_if_pass(!a_wallet, NULL);

    DAP_CHAIN_WALLET_INTERNAL_LOCAL(a_wallet);

    if( l_wallet_internal->certs_count > a_pkey_idx )
        return dap_cert_get_keys_from_certs(l_wallet_internal->certs, l_wallet_internal->certs_count, a_pkey_idx);

    log_it( L_WARNING, "No key with index %u in the wallet (total size %zu)",a_pkey_idx,l_wallet_internal->certs_count);
    return 0;
}

/*
 *  DESCRIPTION: Save memory wallet's context into ta file  protected by given password.
 *
 *  INPUTS:
 *      a_wallet:   Wallet's context structure
 *      a_pass:     A password string to be used to protect wallet's content
 *
 *  OUTPUTS:
 *      NONE
 *
 *  RETURNS:
 *      0       -   SUCCESS
 *      <errno>
 */

int dap_chain_wallet_save(dap_chain_wallet_t * a_wallet, const char *a_pass)
{
DAP_CHAIN_WALLET_INTERNAL_LOCAL (a_wallet);                                 /* Declare l_wallet_internal */
dap_file_handle_t l_fh = INVALID_HANDLE_VALUE;
size_t l_rc = 0;
uint32_t l_len = 0;
char *l_cp, *l_cert_raw, l_buf[32*1024];
dap_enc_key_t *l_enc_key = NULL;
uint32_t l_csum = CRC32C_INIT;
dap_errnum_t l_err = 0;

enum {
    WALLET$K_IOV_HEADER = 0,
    WALLET$K_IOV_BODY,
    WALLET$SZ_IOV_NR
};

if ( !a_wallet )
    return  log_it(L_ERROR, "Wallet is null, can't save it to file!"), -EINVAL;

if ( a_pass )
    if ( !(l_enc_key = dap_enc_key_new_generate(DAP_ENC_KEY_TYPE_GOST_OFB, NULL, 0, a_pass, strlen(a_pass), 0)) )
        return  log_it(L_ERROR, "Error create key context"), -EINVAL;

#ifdef DAP_OS_WINDOWS
    l_fh = CreateFile(l_wallet_internal->file_name, GENERIC_WRITE, FILE_SHARE_READ /* | FILE_SHARE_WRITE */, NULL, CREATE_ALWAYS,
                          /*FILE_FLAG_RANDOM_ACCESS | FILE_FLAG_OVERLAPPED | FILE_FLAG_NO_BUFFERING*/ 0, NULL);
    if (l_fh != INVALID_HANDLE_VALUE) {
        SetEndOfFile(l_fh);
    } else {
        l_err = GetLastError();
#else
    if ( 0 > (l_fh = open(l_wallet_internal->file_name , O_CREAT | O_WRONLY | O_TRUNC, s_fileprot)) ) {
        l_err = errno;
#endif
        return log_it(L_ERROR, "Cant open file %s for writing, errno=%"DAP_FORMAT_ERRNUM,
                      l_wallet_internal->file_name, l_err), -l_err;
    }

    l_cp = a_wallet->name[0] ? a_wallet->name : "DefaultWalletName";

    dap_chain_wallet_file_hdr_t l_file_hdr = {
        .signature  = DAP_CHAIN_WALLETS_FILE_SIGNATURE,
        .version    = a_pass ? DAP_WALLET$K_VER_2 : DAP_WALLET$K_VER_1,
        .type       = a_pass ? DAP_WALLET$K_TYPE_GOST89 : DAP_WALLET$K_TYPE_PLAIN,
        .wallet_len = strnlen(l_cp, DAP_WALLET$SZ_NAME)
    };

    iovec_t l_iov[] = {
        { .iov_base = &l_file_hdr,  .iov_len = sizeof(l_file_hdr) },    /* WALLET$K_IOV_HEADER */
        { .iov_base = l_cp,         .iov_len = l_file_hdr.wallet_len }  /* WALLET$K_IOV_BODY */
    };

    l_rc = dap_writev(l_fh, l_cp, l_iov, WALLET$SZ_IOV_NR, &l_err);     /* Performs writting vectorized buffer */
    if (l_err || (l_len = sizeof(l_file_hdr) + l_file_hdr.wallet_len) != l_rc) {
        log_it(L_ERROR, "Error write Wallet header to file '%s', err %"DAP_FORMAT_ERRNUM, l_wallet_internal->file_name, l_err);
        dap_fileclose(l_fh);
        return -l_err;
    }
                                                                        /* CRC for file header part */
    l_csum = crc32c(l_csum, l_iov[WALLET$K_IOV_HEADER].iov_base, l_iov[WALLET$K_IOV_HEADER].iov_len);
                                                                        /* CRC for file body part */
    l_csum = crc32c(l_csum, l_iov[WALLET$K_IOV_BODY].iov_base, l_iov[WALLET$K_IOV_BODY].iov_len);

    /* Write certs */
    for ( size_t i = 0; i < l_wallet_internal->certs_count ; i++)
    {
                                                                        /* Get ceritificate body */
        if ( !(l_cert_raw  = (char *) dap_cert_mem_save(l_wallet_internal->certs[i], &l_len)) )
        {
            log_it(L_WARNING, "Certificate #%zu cannot be obtained, go next ...", i);
            continue;
        }

        l_csum = crc32c (l_csum, l_cert_raw, l_len);                        /* CRC for every certificate */

        if ( l_enc_key )
        {
            /* Encrypt buffer with cert to local storage,
             * be advised that we don't performs a source buffer aligment preparation according to
             * block nature of the GOST family and other block-cyphers. We expect that this work is performed
             * by the "enc_na" internaly. So , relax mothefackerzzz!
             */
            l_len = l_enc_key->enc_na(l_enc_key, l_cert_raw, l_len, l_buf, sizeof(l_buf) );
        }
        dap_chain_wallet_cert_hdr_t l_wallet_cert_hdr = { .type = DAP_WALLET$K_CERT, .cert_raw_size = l_len };

        /*
         * Gather chunks for I/O
        */
        l_len = 0;                                                          /* Total octets to be writtent to disk */

        l_iov[WALLET$K_IOV_HEADER].iov_base  = &l_wallet_cert_hdr;          /* Cert's record header */
        l_len += l_iov[WALLET$K_IOV_HEADER].iov_len  = sizeof(l_wallet_cert_hdr);

        l_iov[WALLET$K_IOV_BODY].iov_base  = l_enc_key ? l_buf : l_cert_raw;/* Cert itself or buffer with has been encrypted cert */
        l_len += l_iov[WALLET$K_IOV_BODY].iov_len  = l_wallet_cert_hdr.cert_raw_size;

        l_rc = dap_writev(l_fh, l_cp, l_iov, WALLET$SZ_IOV_NR, &l_err);
        DAP_DEL_Z (l_cert_raw);
        if (l_err || l_rc != l_len) {
            log_it(L_ERROR, "Error writing %d octets of cert to file '%s', err %"DAP_FORMAT_ERRNUM,
                   l_len, l_wallet_internal->file_name, l_err);
            dap_fileclose(l_fh);
            return -l_err;
        }
    }

    if ( l_file_hdr.version == DAP_WALLET$K_VER_2 )
    {
        dap_chain_wallet_cert_hdr_t l_wallet_cert_hdr = { .type = DAP_WALLET$K_MAGIC, .cert_raw_size = sizeof(l_csum) };
        l_len = 0;                                                          /* Total octets to be writtent to disk */
        l_iov[WALLET$K_IOV_HEADER].iov_base  = &l_wallet_cert_hdr;
        l_len += l_iov[WALLET$K_IOV_HEADER].iov_len  = sizeof(l_wallet_cert_hdr);

        l_iov[WALLET$K_IOV_BODY].iov_base  = &l_csum;
        l_len += l_iov[WALLET$K_IOV_BODY].iov_len  = sizeof(l_csum);

        l_rc = dap_writev(l_fh, l_cp, l_iov, WALLET$SZ_IOV_NR, &l_err);     /* Perform writting vectorized buffer */
        if (l_err || l_rc != l_len) {                                       /* Check a result of the I/O operation */
            log_it(L_ERROR, "Error writing %d octets of cert to file '%s', err %"DAP_FORMAT_ERRNUM,
                   l_len, l_wallet_internal->file_name, l_err);
        }
    }
    /* Cleanup and exit ... */
    dap_fileclose(l_fh);

    if ( l_enc_key )
        dap_enc_key_delete(l_enc_key);

#ifdef  DAP_SYS_DEBUG                                                       /* @RRL: For debug purpose only!!! */
    {
    dap_chain_wallet_t  *l_wallet;

    if ( (l_wallet = dap_chain_wallet_open_file (l_wallet_internal->file_name, a_pass)) )
        dap_chain_wallet_close(l_wallet);

    }
#endif      /* DAP_SYS_DEBUG */

    return log_it(L_NOTICE, "Wallet '%s' has been saved into the '%s'", a_wallet->name, l_wallet_internal->file_name), l_err;
}



/**
 * @brief dap_chain_wallet_open_file
 * @param a_file_name
 * @return
 */
dap_chain_wallet_t *dap_chain_wallet_open_file (
                    const char *a_file_name,
                    const char *l_pass,
                    unsigned int * a_out_stat
                    )
{
dap_chain_wallet_t *l_wallet;
dap_file_handle_t l_fh = INVALID_HANDLE_VALUE;
dap_errnum_t l_err = 0;
int l_certs_count, l_len;
dap_chain_wallet_file_hdr_t l_file_hdr = {0};
dap_chain_wallet_cert_hdr_t l_cert_hdr = {0};
char l_buf[32*1024], l_buf2[32*1024], *l_bufp, l_wallet_name [DAP_WALLET$SZ_NAME] = {0};
dap_enc_key_t *l_enc_key = NULL;
uint32_t    l_csum = CRC32C_INIT, l_csum2 = CRC32C_INIT;

#ifdef DAP_OS_WINDOWS
    DWORD l_rc = 0;
    if ((l_fh = CreateFile(a_file_name, GENERIC_READ, FILE_SHARE_READ, NULL,
                           OPEN_EXISTING,
                           FILE_ATTRIBUTE_NORMAL | FILE_FLAG_RANDOM_ACCESS, 0)) == INVALID_HANDLE_VALUE) {
        l_err = GetLastError();
#else
    ssize_t l_rc = 0;
    if ( 0 > (l_fh = open(a_file_name , O_RDONLY)) ) {                      /* Open file for ReadOnly !!! */
        l_err = errno;
#endif
        if ( a_out_stat )
            *a_out_stat = 1;
        return  log_it(L_ERROR,"Cant open file %s for read, error %"DAP_FORMAT_ERRNUM, a_file_name, l_err), NULL;
    }
#ifdef DAP_OS_WINDOWS
    if (ReadFile(l_fh, &l_file_hdr, sizeof(l_file_hdr), &l_rc, 0) == FALSE || l_rc != sizeof(l_file_hdr)) {
        l_err = GetLastError();
#else
    if (sizeof(l_file_hdr) != read(l_fh, &l_file_hdr, sizeof(l_file_hdr))) {/* Get the file header record */
        l_err = errno;
#endif
        if ( a_out_stat )
            *a_out_stat = 2;
        return  log_it(L_ERROR, "Error reading Wallet file (%s) header, err %"DAP_FORMAT_ERRNUM, a_file_name, l_err),
                dap_fileclose(l_fh), NULL;
    }
    if ( l_file_hdr.signature != DAP_CHAIN_WALLETS_FILE_SIGNATURE )  {       /* Check signature of the file */
        log_it(L_ERROR, "Wallet (%s) signature mismatch (%"DAP_UINT64_FORMAT_X" != %"DAP_UINT64_FORMAT_X")",
               a_file_name, l_file_hdr.signature, DAP_CHAIN_WALLETS_FILE_SIGNATURE);
        dap_fileclose(l_fh);
        if ( a_out_stat )
            *a_out_stat = 3;
        return NULL;
    }

    if ( (l_file_hdr.version == DAP_WALLET$K_VER_2) && (!l_pass) ) {
        debug_if(s_debug_more, L_DEBUG, "Wallet (%s) version 2 cannot be processed w/o password", a_file_name);
        dap_fileclose(l_fh);
        if ( a_out_stat )
            *a_out_stat = 4;
        return NULL;
    }

    if ( l_file_hdr.wallet_len > DAP_WALLET$SZ_NAME ) {
        log_it(L_ERROR, "Invalid Wallet name (%s) length ( >%d)", a_file_name, DAP_WALLET$SZ_NAME);
        dap_fileclose(l_fh);
        if ( a_out_stat )
            *a_out_stat = 5;
        return NULL;
    }

#ifdef DAP_OS_WINDOWS
    if (!ReadFile(l_fh, l_wallet_name, l_file_hdr.wallet_len, &l_rc, 0) || l_rc != l_file_hdr.wallet_len) {
        l_err = GetLastError();
#else
    if (l_file_hdr.wallet_len != read(l_fh, l_wallet_name, l_file_hdr.wallet_len)) { /* Read wallet's name */
        l_err = errno;
#endif
        if ( a_out_stat )
            *a_out_stat = 6;
        return log_it(L_ERROR, "Error reading Wallet name, err %"DAP_FORMAT_ERRNUM, l_err),
               dap_fileclose(l_fh), NULL;
    }

    l_csum = crc32c(l_csum, &l_file_hdr, sizeof(l_file_hdr) );           /* Compute check sum of the Wallet file header */
    l_csum = crc32c(l_csum, l_wallet_name,  l_file_hdr.wallet_len);

    debug_if(s_debug_more, L_DEBUG, "Wallet file: %s, Wallet[Version: %d, type: %d, name: '%.*s']",
           a_file_name, l_file_hdr.version, l_file_hdr.type, l_file_hdr.wallet_len, l_wallet_name);

    /* First run - count certs in file */

#ifdef DAP_OS_WINDOWS
    for ( l_certs_count = 0; ReadFile(l_fh, &l_cert_hdr, sizeof(l_cert_hdr), &l_rc, NULL) && l_rc; ++l_certs_count) {
        if ( (l_file_hdr.version == DAP_WALLET$K_VER_2) && (l_cert_hdr.type == DAP_WALLET$K_MAGIC) )
            break;
        if (!ReadFile(l_fh, l_buf, l_cert_hdr.cert_raw_size, &l_rc, NULL) || l_rc != l_cert_hdr.cert_raw_size) {
            l_err = GetLastError();
            break;
        }
    }
#else
    for ( l_certs_count = 0; sizeof(l_cert_hdr) == (l_rc = read (l_fh, &l_cert_hdr, sizeof(l_cert_hdr))); l_certs_count++ ) {
        if ( (l_file_hdr.version == DAP_WALLET$K_VER_2) && (l_cert_hdr.type == DAP_WALLET$K_MAGIC) )
            break;
        if ( (int)l_cert_hdr.cert_raw_size != (l_rc = read(l_fh, l_buf, l_cert_hdr.cert_raw_size)) ) {
            l_err = errno;
            break;
        }
    }
#endif
    if (l_err){
        if ( a_out_stat )
            *a_out_stat = 6;
        return log_it(L_ERROR, "Wallet file (%s) I/O error reading certificate body (%d != %zd), error %"DAP_FORMAT_ERRNUM,
                      a_file_name, l_cert_hdr.cert_raw_size, (ssize_t)l_rc, l_err), dap_fileclose(l_fh), NULL;
    }

    if ( !l_certs_count ) {
        log_it(L_ERROR, "No certificate (-s) in the wallet file (%s)", a_file_name);
        dap_fileclose(l_fh);
        if ( a_out_stat )
            *a_out_stat = 7;
        return NULL;
    }


    if ( (l_file_hdr.version == DAP_WALLET$K_VER_2) && l_pass )             /* Generate encryptor context  */
        if ( !(l_enc_key = dap_enc_key_new_generate(DAP_ENC_KEY_TYPE_GOST_OFB, NULL, 0, l_pass, strlen(l_pass), 0)) ) {
            log_it(L_ERROR, "Error create key context");
            dap_fileclose(l_fh);
            if ( a_out_stat )
                *a_out_stat = 8;
            return NULL;
        }


    /* Create local instance of wallet,
     * allocate memory for array to keep loaded certs */
    l_wallet = DAP_NEW_Z(dap_chain_wallet_t);
    assert(l_wallet);
    if (!l_wallet) {
        log_it(L_CRITICAL, "%s", c_error_memory_alloc);
        dap_fileclose(l_fh);
        if ( a_out_stat )
            *a_out_stat = 9;
        return NULL;
    }

    DAP_CHAIN_WALLET_INTERNAL_LOCAL_NEW(l_wallet);
    assert(l_wallet_internal);
    if (!l_wallet_internal) {
        log_it(L_CRITICAL, "%s", c_error_memory_alloc);
        DAP_DEL_Z(l_wallet);
        dap_fileclose(l_fh);
        if ( a_out_stat )
            *a_out_stat = 9;
        return NULL;
    }

    snprintf(l_wallet->name, DAP_WALLET$SZ_NAME + 1, "%.*s", l_file_hdr.wallet_len, l_wallet_name);
    strncpy(l_wallet_internal->file_name, a_file_name, sizeof(l_wallet_internal->file_name) - 1);

    l_wallet_internal->certs_count = l_certs_count;
    assert(l_wallet_internal->certs_count);
    if (!l_wallet_internal->certs_count) {
        log_it(L_ERROR, "Count is zero in dap_chain_wallet_open_file");
        DAP_DEL_Z(l_wallet);
        dap_fileclose(l_fh);
        if ( a_out_stat )
            *a_out_stat = 10;
        return NULL;
    }

    l_wallet_internal->certs = DAP_NEW_Z_SIZE(dap_cert_t *, l_wallet_internal->certs_count * sizeof(dap_cert_t *));
    assert(l_wallet_internal->certs);
    if (!l_wallet_internal->certs) {
        log_it(L_CRITICAL, "%s", c_error_memory_alloc);
        DAP_DEL_Z(l_wallet);
        dap_fileclose(l_fh);
        if ( a_out_stat )
            *a_out_stat = 9;
        return NULL;
    }

#ifdef DAP_OS_WINDOWS
    LARGE_INTEGER l_offset;
    l_offset.QuadPart = sizeof(l_file_hdr) + l_file_hdr.wallet_len;
    if (SetFilePointerEx(l_fh, l_offset, &l_offset, FILE_BEGIN))
#else
    lseek(l_fh,  sizeof(l_file_hdr) + l_file_hdr.wallet_len, SEEK_SET);     /* Set file pointer to first record after cert file header */
#endif

#ifdef DAP_OS_WINDOWS
    for (size_t i = 0; (ReadFile(l_fh, &l_cert_hdr, sizeof(l_cert_hdr), &l_rc, NULL) == TRUE) && l_rc; ++i)
#else
    for ( size_t i = 0; sizeof(l_cert_hdr) == (l_rc = read (l_fh, &l_cert_hdr, sizeof(l_cert_hdr))); i++ )           /* Read Cert/Record header */
#endif
    {
#ifdef DAP_OS_WINDOWS
        if (!ReadFile(l_fh, l_buf, l_cert_hdr.cert_raw_size, &l_rc, NULL) || l_rc != l_cert_hdr.cert_raw_size) {
            l_err = GetLastError();
#else
        if ( (int)l_cert_hdr.cert_raw_size != (l_rc = read(l_fh, l_buf, l_cert_hdr.cert_raw_size)) ) {
            l_err = errno;
#endif
            log_it(L_ERROR, "Error read certificate's body (%d != %zd), error %"DAP_FORMAT_ERRNUM,
                   l_cert_hdr.cert_raw_size, (ssize_t)l_rc, l_err);
            break;
        }

        if ( (l_file_hdr.version == DAP_WALLET$K_VER_2) && (l_cert_hdr.type == DAP_WALLET$K_MAGIC) ) {
            l_csum2 = *((uint32_t *) &l_buf);                               /* CRC32 must be terminal element in the wallet file */
            break;
        }


        l_bufp = l_buf;

        if ( l_enc_key )
        {
            l_len = l_enc_key->dec_na(l_enc_key, l_buf, l_rc, l_buf2, sizeof(l_buf2) );
            l_bufp = l_buf2;
            l_csum = crc32c(l_csum, l_bufp, l_len);                          /* CRC for every certificate */
        }

        l_wallet_internal->certs[ i ] = dap_cert_mem_load(l_bufp, l_cert_hdr.cert_raw_size);
    }



    /* Cleanup and exit ... */
    dap_fileclose(l_fh);

    if ( l_enc_key )
    {
        l_wallet->flags |= (DAP_WALLET$M_FL_PROTECTED | DAP_WALLET$M_FL_ACTIVE);
        if ( l_csum != l_csum2 )
        {
            log_it(L_ERROR, "Wallet checksum mismatch, %#x <> %#x", l_csum, l_csum2);
            dap_chain_wallet_close( l_wallet);
            l_wallet = NULL;
            if ( a_out_stat )
                *a_out_stat = 11;
        }

        dap_enc_key_delete(l_enc_key);
    }

    //Added wallet and address wallet in cache
    if (l_wallet) {
        for (dap_chain_net_t *l_net = dap_chain_net_iter_start(); l_net; l_net = dap_chain_net_iter_next(l_net)) {
            dap_chain_addr_t *l_addr = dap_chain_wallet_get_addr(l_wallet, l_net->pub.id);
            if (!dap_chain_wallet_addr_cache_get_name(l_addr))
                s_wallet_addr_cache_add(l_addr, l_wallet->name);
            DAP_DELETE(l_addr);
        }

        for (dap_list_t *l_tmp = s_wallet_open_notificators; l_tmp; l_tmp=l_tmp->next){
            dap_chain_wallet_notificator_t *l_notificator = (dap_chain_wallet_notificator_t*)l_tmp->data;
            if (l_notificator->callback)
                l_notificator->callback(l_wallet, l_notificator->arg); 
        }
    }

    return  l_wallet;
}

/**
 * @brief dap_chain_wallet_open
 * @param a_wallet_name
 * @param a_wallets_path
 * @return
 */
dap_chain_wallet_t *dap_chain_wallet_open (
                        const char *a_wallet_name,
                        const char *a_wallets_path,
                        unsigned int * a_out_stat
                                    )
{
char l_file_name [MAX_PATH + 1] = "", l_pass [ DAP_WALLET$SZ_PASS + 3] = "",
        *l_cp, l_wallet_name[DAP_WALLET$SZ_PASS + 3] = "";
ssize_t     l_rc, l_pass_len;

    /* Sanity checks */
    if(!a_wallet_name || !a_wallets_path)
        return NULL;

    if ( (l_cp = strstr(a_wallet_name, s_wallet_ext)) )
        strncpy(l_wallet_name, a_wallet_name, l_cp - a_wallet_name);
    else strncpy(l_wallet_name, a_wallet_name, sizeof(l_wallet_name)-1);

    snprintf(l_file_name, sizeof(l_file_name), "%s/%s%s", a_wallets_path, l_wallet_name, s_wallet_ext);


    l_pass_len = DAP_WALLET$SZ_PASS;                                    /* Size of the buffer for password */
                                                                        /* Lookup password in the internal hash-table */
    if ( (l_rc = s_dap_chain_wallet_pass (l_wallet_name, strlen(l_wallet_name), l_pass, &l_pass_len)) )
        l_pass_len = 0;


    return  dap_chain_wallet_open_file(l_file_name, l_pass_len ? l_pass : NULL, a_out_stat);
}

/**
 * @brief dap_chain_wallet_get_balance
 * @param a_wallet
 * @param a_net_id
 * @return
 */
uint256_t dap_chain_wallet_get_balance (
            dap_chain_wallet_t *a_wallet,
            dap_chain_net_id_t a_net_id,
            const char *a_token_ticker
                                    )
{
    dap_chain_net_t *l_net = dap_chain_net_by_id(a_net_id);
    dap_chain_addr_t *l_addr = dap_chain_wallet_get_addr(a_wallet, a_net_id);

    uint256_t ret = (l_net) ? dap_ledger_calc_balance(l_net->pub.ledger, l_addr, a_token_ticker) : uint256_0;
    DAP_DEL_Z(l_addr);
    return ret;
}

/**
 * @brief dap_chain_wallet_get_list_tx_outs_with_val
 * @param a_ledger
 * @param a_token_ticker
 * @param a_addr_from
 * @param a_value_need
 * @param a_value_transfer
 * @return list of dap_chain_tx_used_out_item_t
 */
dap_list_t *dap_chain_wallet_get_list_tx_outs_with_val_mempool_check(dap_ledger_t *a_ledger, const char *a_token_ticker, const dap_chain_addr_t *a_addr_from,
                                                       uint256_t a_value_need, uint256_t *a_value_transfer, bool a_mempool_check)
{
    dap_list_t *l_list_used_out = NULL; // list of transaction with 'out' items
    if (dap_chain_wallet_cache_tx_find_outs_with_val_mempool_check(a_ledger->net, a_token_ticker, a_addr_from, &l_list_used_out, a_value_need, a_value_transfer, a_mempool_check) != -101)
        return l_list_used_out;
    dap_chain_hash_fast_t l_tx_cur_hash = { };
    uint256_t l_value_transfer = { };
    dap_chain_datum_tx_t *l_tx;
    while ( compare256(l_value_transfer, a_value_need) == -1
            && (l_tx = dap_ledger_tx_find_by_addr(a_ledger, a_token_ticker, a_addr_from, &l_tx_cur_hash, true)) )
    {
        // Get all item from transaction by type
        byte_t *it; size_t l_size; int i, l_out_idx_tmp = -1;
        dap_chain_addr_t l_out_addr = { };
        TX_ITEM_ITER_TX_TYPE(it, TX_ITEM_TYPE_OUT_ALL, l_size, i, l_tx) {
            ++l_out_idx_tmp;
            dap_chain_tx_item_type_t l_type = *it;
            uint256_t l_value = { };
            switch (l_type) {
            case TX_ITEM_TYPE_OUT_OLD: {
                dap_chain_tx_out_old_t *l_out = (dap_chain_tx_out_old_t*)it;
                l_out_addr = l_out->addr;
                if ( !l_out->header.value || !dap_chain_addr_compare(a_addr_from, &l_out_addr) )
                    continue;
                l_value = GET_256_FROM_64(l_out->header.value);
            } break;
            case TX_ITEM_TYPE_OUT: {
                dap_chain_tx_out_t *l_out = (dap_chain_tx_out_t*)it;
                l_out_addr = l_out->addr;
                if ( !dap_chain_addr_compare(a_addr_from, &l_out_addr)
                || dap_strcmp(dap_ledger_tx_get_token_ticker_by_hash(a_ledger, &l_tx_cur_hash), a_token_ticker)
                || IS_ZERO_256(l_out->header.value) )
                    continue;
                l_value = l_out->header.value;
            } break;
            case TX_ITEM_TYPE_OUT_EXT: {
                dap_chain_tx_out_ext_t *l_out_ext = (dap_chain_tx_out_ext_t*)it;
                l_out_addr = l_out_ext->addr;
                if ( !dap_chain_addr_compare(a_addr_from, &l_out_addr)
                || strcmp((char *)a_token_ticker, l_out_ext->token)
                || IS_ZERO_256(l_out_ext->header.value) )
                    continue;
                l_value = l_out_ext->header.value;
            } break;
            case TX_ITEM_TYPE_OUT_STD: {
                dap_chain_tx_out_std_t *l_out_std = (dap_chain_tx_out_std_t *)it;
                l_out_addr = l_out_std->addr;
                if ( !dap_chain_addr_compare(a_addr_from, &l_out_addr)
                || strcmp((char *)a_token_ticker, l_out_std->token)
                || IS_ZERO_256(l_out_std->value)
                || l_out_std->ts_unlock > dap_ledger_get_blockchain_time(a_ledger))
                    continue;
                l_value = l_out_std->value;
            } break;
            default:
                continue;
            }
            if (a_mempool_check && dap_chain_mempool_out_is_used(a_ledger->net, &l_tx_cur_hash, l_out_idx_tmp))
                continue;
            dap_chain_tx_used_out_item_t *l_item = DAP_NEW_Z(dap_chain_tx_used_out_item_t);
            *l_item = (dap_chain_tx_used_out_item_t) { l_tx_cur_hash, (uint32_t)l_out_idx_tmp, l_value };
            l_list_used_out = dap_list_append(l_list_used_out, l_item);
            SUM_256_256(l_value_transfer, l_item->value, &l_value_transfer);
            // already accumulated the required value, finish the search for 'out' items
            if ( compare256(l_value_transfer, a_value_need) != -1 ) {
                break;
            }
        }
    }
    return compare256(l_value_transfer, a_value_need) >= 0 && l_list_used_out
        ? ({ if (a_value_transfer) *a_value_transfer = l_value_transfer; l_list_used_out; })
        : ( dap_list_free_full(l_list_used_out, NULL), NULL );
}

dap_list_t *dap_chain_wallet_get_list_tx_outs_mempool_check(dap_ledger_t *a_ledger, const char *a_token_ticker, const dap_chain_addr_t *a_addr_from,
                                        uint256_t *a_value_transfer, bool a_mempool_check)
{
    dap_list_t *l_list_used_out = NULL; // list of transaction with 'out' items
    if (dap_chain_wallet_cache_tx_find_outs_mempool_check(a_ledger->net, a_token_ticker, a_addr_from, &l_list_used_out, a_value_transfer, a_mempool_check) != -101)
        return l_list_used_out;
    dap_chain_hash_fast_t l_tx_cur_hash = { };
    uint256_t l_value_transfer = {};
    dap_chain_datum_tx_t *l_tx;
    while (( l_tx = dap_ledger_tx_find_by_addr(a_ledger, a_token_ticker, a_addr_from, &l_tx_cur_hash, true) )) {
        byte_t *it; size_t l_size; int i, l_out_idx_tmp = -1;
        dap_chain_addr_t l_out_addr = { };
        TX_ITEM_ITER_TX_TYPE(it, TX_ITEM_TYPE_OUT_ALL, l_size, i, l_tx) {
            ++l_out_idx_tmp;
            uint256_t l_value = { };
            switch (*it) {
            case TX_ITEM_TYPE_OUT_OLD: {
                dap_chain_tx_out_old_t *l_out = (dap_chain_tx_out_old_t*)it;
                l_out_addr = l_out->addr;
                if ( !l_out->header.value || !dap_chain_addr_compare(a_addr_from, &l_out_addr) )
                    continue;
                l_value = GET_256_FROM_64(l_out->header.value);
            } break;
            case TX_ITEM_TYPE_OUT: {
                dap_chain_tx_out_t *l_out = (dap_chain_tx_out_t*)it;
                l_out_addr = l_out->addr;
                if ( !dap_chain_addr_compare(a_addr_from, &l_out_addr)
                || dap_strcmp( dap_ledger_tx_get_token_ticker_by_hash(a_ledger, &l_tx_cur_hash), a_token_ticker )
                || IS_ZERO_256(l_out->header.value))
                    continue;
                l_value = l_out->header.value;
            } break;
            case TX_ITEM_TYPE_OUT_EXT: {
                dap_chain_tx_out_ext_t *l_out_ext = (dap_chain_tx_out_ext_t *)it;
                l_out_addr = l_out_ext->addr;
                if ( !dap_chain_addr_compare(a_addr_from, &l_out_addr)
                || strcmp((char*)a_token_ticker, l_out_ext->token)
                || IS_ZERO_256(l_out_ext->header.value) )
                    continue;
                l_value = l_out_ext->header.value;
            } break;
            case TX_ITEM_TYPE_OUT_STD: {
                dap_chain_tx_out_std_t *l_out_std = (dap_chain_tx_out_std_t *)it;
                l_out_addr = l_out_std->addr;
                if ( !dap_chain_addr_compare(a_addr_from, &l_out_addr)
                || strcmp((char*)a_token_ticker, l_out_std->token)
                || IS_ZERO_256(l_out_std->value)
                || l_out_std->ts_unlock > dap_ledger_get_blockchain_time(a_ledger))
                    continue;
                l_value = l_out_std->value;
            } break;
            default:
                continue;
            }
            if (a_mempool_check && dap_chain_mempool_out_is_used(a_ledger->net, &l_tx_cur_hash, l_out_idx_tmp))
                continue;
            dap_chain_tx_used_out_item_t *l_item = DAP_NEW_Z(dap_chain_tx_used_out_item_t);
            *(l_item) = (dap_chain_tx_used_out_item_t) { l_tx_cur_hash, (uint32_t)l_out_idx_tmp, l_value };
            l_list_used_out = dap_list_append(l_list_used_out, l_item);
            SUM_256_256(l_value_transfer, l_item->value, &l_value_transfer);
        }
    }
    if (a_value_transfer)
        *a_value_transfer = l_value_transfer;
    return l_list_used_out;
}

/**
 * @brief cheack wallet to the Bliss sign
 * @param a_wallet
 * @return if sign Bliss - caution message, else ""
 */
const char* dap_chain_wallet_check_sign(dap_chain_wallet_t *a_wallet) {
    dap_return_val_if_pass(!a_wallet || !a_wallet->_internal, "" );
    dap_chain_wallet_internal_t *l_wallet_internal = DAP_CHAIN_WALLET_INTERNAL(a_wallet);
    dap_return_val_if_pass(!l_wallet_internal->certs || !l_wallet_internal->certs, "" );
    for (size_t i = 0; i < l_wallet_internal->certs_count; ++i) {
        dap_return_val_if_pass(!l_wallet_internal->certs[i], "The wallet contains an undefined certificate.\n");
        dap_sign_type_t l_sign_type = dap_sign_type_from_key_type(l_wallet_internal->certs[i]->enc_key->type);
        if (dap_sign_type_is_deprecated(l_sign_type)) {
            return "The Bliss, Picnic and Tesla signatures is deprecated. We recommend you to create a new wallet with another available signature and transfer funds there.\n";
        }
    }
    return "";
}

int dap_chain_wallet_add_wallet_opened_notify(dap_chain_wallet_opened_callback_t a_callback, void *a_arg)
{
    if (!a_callback)
        return -100;

    dap_chain_wallet_notificator_t *l_notificator = DAP_NEW_Z_RET_VAL_IF_FAIL(dap_chain_wallet_notificator_t, -1);
    l_notificator->callback = a_callback;
    l_notificator->arg = a_arg;

    s_wallet_open_notificators = dap_list_append(s_wallet_open_notificators, l_notificator);

    return 0;
}

int dap_chain_wallet_add_wallet_created_notify(dap_chain_wallet_opened_callback_t a_callback, void *a_arg)
{
    if (!a_callback)
        return -100;

    dap_chain_wallet_notificator_t *l_notificator = DAP_NEW_Z_RET_VAL_IF_FAIL(dap_chain_wallet_notificator_t, -1);
    l_notificator->callback = a_callback;
    l_notificator->arg = a_arg;

    s_wallet_created_notificators = dap_list_append(s_wallet_created_notificators, l_notificator);

    return 0;
}
dap_json_t *dap_chain_wallet_info_to_json(const char *a_name, const char *a_path) {
    unsigned int res = 0;
    dap_chain_wallet_t *l_wallet = dap_chain_wallet_open(a_name, a_path, &res);
    if (l_wallet) {
        dap_json_t *l_json_ret = dap_json_object_new();
<<<<<<< HEAD
        dap_json_t *l_jobj_correct_str = dap_json_object_new_string(
                strlen(dap_chain_wallet_check_sign(l_wallet)) != 0 ? dap_chain_wallet_check_sign(l_wallet)
                                                                   : "correct");
        dap_json_object_add_object(l_json_ret, "inf_correct", l_jobj_correct_str);
        dap_json_t *l_jobj_signs = NULL;
        if(l_wallet->flags & DAP_WALLET$M_FL_ACTIVE)
            dap_json_object_add_object(l_json_ret, "status", dap_json_object_new_string("protected-active"));
        else
            dap_json_object_add_object(l_json_ret, "status", dap_json_object_new_string("unprotected"));
=======
        if (!l_json_ret) {
            dap_chain_wallet_close(l_wallet);
            return NULL;
        }
        
        const char *l_correct_str = strlen(dap_chain_wallet_check_sign(l_wallet)) != 0 
                                   ? dap_chain_wallet_check_sign(l_wallet) 
                                   : "correct";
        dap_json_t *l_jobj_correct_str = dap_json_object_new_string(l_correct_str);
        if (l_jobj_correct_str)
            dap_json_object_add_object(l_json_ret, "inf_correct", l_jobj_correct_str);
        
        dap_json_t *l_status_str = NULL;
        if(l_wallet->flags & DAP_WALLET$M_FL_ACTIVE)
            l_status_str = dap_json_object_new_string("protected-active");
        else
            l_status_str = dap_json_object_new_string("unprotected");
        
        if (l_status_str)
            dap_json_object_add_object(l_json_ret, "status", l_status_str);
        
        dap_json_t *l_jobj_signs = NULL;
>>>>>>> 56ae9939
        dap_chain_wallet_internal_t *l_w_internal = DAP_CHAIN_WALLET_INTERNAL(l_wallet);
        if (l_w_internal->certs_count == 1) {
            dap_sign_type_t l_sign_type = dap_sign_type_from_key_type(l_w_internal->certs[0]->enc_key->type);
            l_jobj_signs = dap_json_object_new_string(
                    dap_sign_type_to_str(
                            dap_sign_type_from_key_type(l_w_internal->certs[0]->enc_key->type)));
        } else {
            dap_string_t *l_str_signs = dap_string_new("");
            for (size_t i = 0; i < l_w_internal->certs_count; i++) {
                dap_string_append_printf(l_str_signs, "%s%s",
                                         l_w_internal->certs[i] ?
                                         dap_sign_type_to_str(dap_sign_type_from_key_type(
                                                 l_w_internal->certs[i]->enc_key->type)) : "unknown",
                                         ((i + 1) == l_w_internal->certs_count) ? "" : ", ");
            }
            l_jobj_signs = dap_json_object_new_string(l_str_signs->str);
            dap_string_free(l_str_signs, true);
        }
        dap_json_object_add_object(l_json_ret, "signs", l_jobj_signs);
<<<<<<< HEAD
        dap_hash_fast_t l_pkey_hash = {};
        dap_chain_wallet_get_pkey_hash(l_wallet, &l_pkey_hash);
        dap_json_object_add_object(l_json_ret, "pkey_hash", dap_json_object_new_string(dap_hash_fast_to_str_static(&l_pkey_hash)));
        dap_json_t *l_jobj_network = dap_json_object_new();
        for (dap_chain_net_t *l_net = dap_chain_net_iter_start(); l_net; l_net = dap_chain_net_iter_next(l_net)) {
            dap_json_t *l_jobj_net = dap_json_object_new();
            dap_chain_addr_t *l_wallet_addr_in_net = dap_chain_wallet_get_addr(l_wallet, l_net->pub.id);
            dap_json_object_add_object(l_jobj_net, "addr",
                                   dap_json_object_new_string(dap_chain_addr_to_str_static(l_wallet_addr_in_net)));
=======
        dap_json_t *l_jobj_network = dap_json_object_new();
        if (!l_jobj_network) {
            dap_json_object_free(l_json_ret);
            dap_chain_wallet_close(l_wallet);
            return NULL;
        }
        for (dap_chain_net_t *l_net = dap_chain_net_iter_start(); l_net; l_net = dap_chain_net_iter_next(l_net)) {
            dap_json_t *l_jobj_net = dap_json_object_new();
            if (!l_jobj_net) {
                dap_json_object_free(l_json_ret);
                dap_chain_wallet_close(l_wallet);
                return NULL;
            }
            dap_chain_addr_t *l_wallet_addr_in_net = dap_chain_wallet_get_addr(l_wallet, l_net->pub.id);
            dap_json_t *l_addr_obj = dap_json_object_new_string(dap_chain_addr_to_str_static(l_wallet_addr_in_net));
            if (!l_addr_obj) {
                DAP_DELETE(l_wallet_addr_in_net);
                dap_json_object_free(l_json_ret);
                dap_chain_wallet_close(l_wallet);
                return NULL;
            }
            dap_json_object_add_object(l_jobj_net, "addr", l_addr_obj);
>>>>>>> 56ae9939
            dap_json_object_add_object(l_jobj_network, l_net->pub.name, l_jobj_net);
            size_t l_addr_tokens_size = 0;
            char **l_addr_tokens = NULL;
            dap_ledger_addr_get_token_ticker_all(l_net->pub.ledger, l_wallet_addr_in_net, &l_addr_tokens,
                                                 &l_addr_tokens_size);
            dap_json_t *l_arr_balance = dap_json_array_new();
<<<<<<< HEAD
            for (size_t i = 0; i < l_addr_tokens_size; i++) {
                dap_json_t *l_balance_data = dap_json_object_new();
=======
            if (!l_arr_balance) {
                for (size_t i = 0; i < l_addr_tokens_size; i++)
                    DAP_DELETE(l_addr_tokens[i]);
                DAP_DEL_MULTY(l_addr_tokens, l_wallet_addr_in_net);
                dap_json_object_free(l_json_ret);
                dap_chain_wallet_close(l_wallet);
                return NULL;
            }
            for (size_t i = 0; i < l_addr_tokens_size; i++) {
                dap_json_t *l_balance_data = dap_json_object_new();
                if (!l_balance_data) {
                    for (size_t j = i; j < l_addr_tokens_size; j++)
                        DAP_DELETE(l_addr_tokens[j]);
                    DAP_DELETE(l_addr_tokens);
                    DAP_DELETE(l_wallet_addr_in_net);
                    dap_json_object_free(l_json_ret);
                    dap_chain_wallet_close(l_wallet);
                    return NULL;
                }
>>>>>>> 56ae9939
                uint256_t l_balance = dap_ledger_calc_balance(l_net->pub.ledger, l_wallet_addr_in_net,
                                                              l_addr_tokens[i]);
                const char *l_balance_coins, *l_balance_datoshi = dap_uint256_to_char(l_balance, &l_balance_coins);
                const char *l_description = dap_ledger_get_description_by_ticker(l_net->pub.ledger,
                                                                                 l_addr_tokens[i]);
<<<<<<< HEAD
                dap_json_object_add_object(l_balance_data, "ticker", dap_json_object_new_string(l_addr_tokens[i]));
                dap_json_object_add_string(l_balance_data, "description", l_description ?
                                                                      l_description : "No description");
                dap_json_object_add_object(l_balance_data, "coins", dap_json_object_new_string(l_balance_coins));
                dap_json_object_add_object(l_balance_data, "datoshi", dap_json_object_new_string(l_balance_datoshi));
=======
                dap_json_t *l_ticker_obj = dap_json_object_new_string(l_addr_tokens[i]);
                dap_json_t *l_coins_obj = dap_json_object_new_string(l_balance_coins);
                dap_json_t *l_datoshi_obj = dap_json_object_new_string(l_balance_datoshi);
                if (!l_ticker_obj || !l_coins_obj || !l_datoshi_obj) {
                    dap_json_object_free(l_ticker_obj);
                    dap_json_object_free(l_coins_obj);
                    dap_json_object_free(l_datoshi_obj);
                    dap_json_object_free(l_balance_data);
                    for (size_t j = i; j < l_addr_tokens_size; j++)
                        DAP_DELETE(l_addr_tokens[j]);
                    DAP_DELETE(l_addr_tokens);
                    DAP_DELETE(l_wallet_addr_in_net);
                    dap_json_object_free(l_json_ret);
                    dap_chain_wallet_close(l_wallet);
                    return NULL;
                }
                dap_json_object_add_object(l_balance_data, "ticker", l_ticker_obj);
                dap_json_object_add_string(l_balance_data, "description", l_description ?
                                                                      l_description : "No description");
                dap_json_object_add_object(l_balance_data, "coins", l_coins_obj);
                dap_json_object_add_object(l_balance_data, "datoshi", l_datoshi_obj);
>>>>>>> 56ae9939
                dap_json_array_add(l_arr_balance, l_balance_data);
                DAP_DELETE(l_addr_tokens[i]);
            }
            dap_json_object_add_object(l_jobj_net, "tokens", l_arr_balance);
            DAP_DEL_MULTY(l_addr_tokens, l_wallet_addr_in_net);
            // add shared wallet tx hashes
            dap_json_t *l_tx_hashes = dap_chain_wallet_shared_get_tx_hashes_json(&l_pkey_hash, l_net->pub.name);
            if (l_tx_hashes) {
                dap_json_object_add_object(l_json_ret, "wallet_shared_tx_hashes", l_tx_hashes);
            }
        }
        dap_json_object_add_object(l_json_ret, "networks", l_jobj_network);
        dap_chain_wallet_close(l_wallet);
        return l_json_ret;
    } else {
        dap_json_t *l_obj_ret = dap_json_object_new();
<<<<<<< HEAD
        if (res == 4) dap_json_object_add_object(l_obj_ret, "status", dap_json_object_new_string("protected-inactive"));
        else if (res) dap_json_object_add_object(l_obj_ret, "status", dap_json_object_new_string("invalid"));
=======
        if (!l_obj_ret)
            return NULL;
        
        dap_json_t *l_status_obj = NULL;
        if (res == 4)
            l_status_obj = dap_json_object_new_string("protected-inactive");
        else if (res)
            l_status_obj = dap_json_object_new_string("invalid");
        
        if (l_status_obj)
            dap_json_object_add_object(l_obj_ret, "status", l_status_obj);
        
>>>>>>> 56ae9939
        return l_obj_ret;
    }

}

int dap_chain_wallet_get_pkey_hash(dap_chain_wallet_t *a_wallet, dap_hash_fast_t *a_out_hash)
{
    dap_return_val_if_fail(a_wallet && a_out_hash , -1);
    dap_enc_key_t *l_key = dap_chain_wallet_get_key(a_wallet, 0);
    dap_return_val_if_fail_err(l_key, -2, "Can't get wallet key!");
    int ret = dap_enc_key_get_pkey_hash(l_key, a_out_hash);
    dap_enc_key_delete(l_key);
    return ret;
}

char *dap_chain_wallet_get_pkey_str(dap_chain_wallet_t *a_wallet, const char *a_str_type)
{
    dap_pkey_t *l_pkey = dap_chain_wallet_get_pkey(a_wallet, 0);
    char *l_ret = dap_pkey_to_str(l_pkey, a_str_type);
    DAP_DELETE(l_pkey);
    return l_ret;
}<|MERGE_RESOLUTION|>--- conflicted
+++ resolved
@@ -1299,17 +1299,6 @@
     dap_chain_wallet_t *l_wallet = dap_chain_wallet_open(a_name, a_path, &res);
     if (l_wallet) {
         dap_json_t *l_json_ret = dap_json_object_new();
-<<<<<<< HEAD
-        dap_json_t *l_jobj_correct_str = dap_json_object_new_string(
-                strlen(dap_chain_wallet_check_sign(l_wallet)) != 0 ? dap_chain_wallet_check_sign(l_wallet)
-                                                                   : "correct");
-        dap_json_object_add_object(l_json_ret, "inf_correct", l_jobj_correct_str);
-        dap_json_t *l_jobj_signs = NULL;
-        if(l_wallet->flags & DAP_WALLET$M_FL_ACTIVE)
-            dap_json_object_add_object(l_json_ret, "status", dap_json_object_new_string("protected-active"));
-        else
-            dap_json_object_add_object(l_json_ret, "status", dap_json_object_new_string("unprotected"));
-=======
         if (!l_json_ret) {
             dap_chain_wallet_close(l_wallet);
             return NULL;
@@ -1332,7 +1321,6 @@
             dap_json_object_add_object(l_json_ret, "status", l_status_str);
         
         dap_json_t *l_jobj_signs = NULL;
->>>>>>> 56ae9939
         dap_chain_wallet_internal_t *l_w_internal = DAP_CHAIN_WALLET_INTERNAL(l_wallet);
         if (l_w_internal->certs_count == 1) {
             dap_sign_type_t l_sign_type = dap_sign_type_from_key_type(l_w_internal->certs[0]->enc_key->type);
@@ -1352,23 +1340,15 @@
             dap_string_free(l_str_signs, true);
         }
         dap_json_object_add_object(l_json_ret, "signs", l_jobj_signs);
-<<<<<<< HEAD
-        dap_hash_fast_t l_pkey_hash = {};
-        dap_chain_wallet_get_pkey_hash(l_wallet, &l_pkey_hash);
-        dap_json_object_add_object(l_json_ret, "pkey_hash", dap_json_object_new_string(dap_hash_fast_to_str_static(&l_pkey_hash)));
-        dap_json_t *l_jobj_network = dap_json_object_new();
-        for (dap_chain_net_t *l_net = dap_chain_net_iter_start(); l_net; l_net = dap_chain_net_iter_next(l_net)) {
-            dap_json_t *l_jobj_net = dap_json_object_new();
-            dap_chain_addr_t *l_wallet_addr_in_net = dap_chain_wallet_get_addr(l_wallet, l_net->pub.id);
-            dap_json_object_add_object(l_jobj_net, "addr",
-                                   dap_json_object_new_string(dap_chain_addr_to_str_static(l_wallet_addr_in_net)));
-=======
         dap_json_t *l_jobj_network = dap_json_object_new();
         if (!l_jobj_network) {
             dap_json_object_free(l_json_ret);
             dap_chain_wallet_close(l_wallet);
             return NULL;
         }
+        dap_hash_fast_t l_pkey_hash = {};
+        dap_chain_wallet_get_pkey_hash(l_wallet, &l_pkey_hash);
+        dap_json_object_add_object(l_json_ret, "pkey_hash", dap_json_object_new_string(dap_hash_fast_to_str_static(&l_pkey_hash)));
         for (dap_chain_net_t *l_net = dap_chain_net_iter_start(); l_net; l_net = dap_chain_net_iter_next(l_net)) {
             dap_json_t *l_jobj_net = dap_json_object_new();
             if (!l_jobj_net) {
@@ -1385,17 +1365,12 @@
                 return NULL;
             }
             dap_json_object_add_object(l_jobj_net, "addr", l_addr_obj);
->>>>>>> 56ae9939
             dap_json_object_add_object(l_jobj_network, l_net->pub.name, l_jobj_net);
             size_t l_addr_tokens_size = 0;
             char **l_addr_tokens = NULL;
             dap_ledger_addr_get_token_ticker_all(l_net->pub.ledger, l_wallet_addr_in_net, &l_addr_tokens,
                                                  &l_addr_tokens_size);
             dap_json_t *l_arr_balance = dap_json_array_new();
-<<<<<<< HEAD
-            for (size_t i = 0; i < l_addr_tokens_size; i++) {
-                dap_json_t *l_balance_data = dap_json_object_new();
-=======
             if (!l_arr_balance) {
                 for (size_t i = 0; i < l_addr_tokens_size; i++)
                     DAP_DELETE(l_addr_tokens[i]);
@@ -1415,19 +1390,11 @@
                     dap_chain_wallet_close(l_wallet);
                     return NULL;
                 }
->>>>>>> 56ae9939
                 uint256_t l_balance = dap_ledger_calc_balance(l_net->pub.ledger, l_wallet_addr_in_net,
                                                               l_addr_tokens[i]);
                 const char *l_balance_coins, *l_balance_datoshi = dap_uint256_to_char(l_balance, &l_balance_coins);
                 const char *l_description = dap_ledger_get_description_by_ticker(l_net->pub.ledger,
                                                                                  l_addr_tokens[i]);
-<<<<<<< HEAD
-                dap_json_object_add_object(l_balance_data, "ticker", dap_json_object_new_string(l_addr_tokens[i]));
-                dap_json_object_add_string(l_balance_data, "description", l_description ?
-                                                                      l_description : "No description");
-                dap_json_object_add_object(l_balance_data, "coins", dap_json_object_new_string(l_balance_coins));
-                dap_json_object_add_object(l_balance_data, "datoshi", dap_json_object_new_string(l_balance_datoshi));
-=======
                 dap_json_t *l_ticker_obj = dap_json_object_new_string(l_addr_tokens[i]);
                 dap_json_t *l_coins_obj = dap_json_object_new_string(l_balance_coins);
                 dap_json_t *l_datoshi_obj = dap_json_object_new_string(l_balance_datoshi);
@@ -1449,7 +1416,6 @@
                                                                       l_description : "No description");
                 dap_json_object_add_object(l_balance_data, "coins", l_coins_obj);
                 dap_json_object_add_object(l_balance_data, "datoshi", l_datoshi_obj);
->>>>>>> 56ae9939
                 dap_json_array_add(l_arr_balance, l_balance_data);
                 DAP_DELETE(l_addr_tokens[i]);
             }
@@ -1466,10 +1432,6 @@
         return l_json_ret;
     } else {
         dap_json_t *l_obj_ret = dap_json_object_new();
-<<<<<<< HEAD
-        if (res == 4) dap_json_object_add_object(l_obj_ret, "status", dap_json_object_new_string("protected-inactive"));
-        else if (res) dap_json_object_add_object(l_obj_ret, "status", dap_json_object_new_string("invalid"));
-=======
         if (!l_obj_ret)
             return NULL;
         
@@ -1482,7 +1444,6 @@
         if (l_status_obj)
             dap_json_object_add_object(l_obj_ret, "status", l_status_obj);
         
->>>>>>> 56ae9939
         return l_obj_ret;
     }
 
