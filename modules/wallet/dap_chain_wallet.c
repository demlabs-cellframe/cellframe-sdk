--- conflicted
+++ resolved
@@ -1027,10 +1027,6 @@
         dap_enc_key_delete(l_enc_key);
     }
 
-<<<<<<< HEAD
-
-=======
->>>>>>> 936281aa
     //Added wallet and address wallet in cache
     if (l_wallet) {
         for (dap_chain_net_t *l_net = dap_chain_net_iter_start(); l_net; l_net = dap_chain_net_iter_next(l_net)) {
@@ -1039,15 +1035,12 @@
                 s_wallet_addr_cache_add(l_addr, l_wallet->name);
             DAP_DELETE(l_addr);
         }
-<<<<<<< HEAD
 
         for (dap_list_t *l_tmp = s_wallet_open_notificators; l_tmp; l_tmp=l_tmp->next){
             dap_chain_wallet_notificator_t *l_notificator = (dap_chain_wallet_notificator_t*)l_tmp->data;
             if (l_notificator->callback)
                 l_notificator->callback(l_wallet, l_notificator->arg); 
         }
-=======
->>>>>>> 936281aa
     }
 
     return  l_wallet;
@@ -1130,7 +1123,6 @@
     return "";
 }
 
-<<<<<<< HEAD
 int dap_chain_wallet_add_wallet_opened_notify(dap_chain_wallet_opened_callback_t a_callback, void *a_arg)
 {
     if (!a_callback)
@@ -1157,7 +1149,7 @@
     s_wallet_created_notificators = dap_list_append(s_wallet_created_notificators, l_notificator);
 
     return 0;
-=======
+}
 json_object *dap_chain_wallet_info_to_json(const char *a_name, const char *a_path) {
     unsigned int res = 0;
     dap_chain_wallet_t *l_wallet = dap_chain_wallet_open(a_name, a_path, &res);
@@ -1230,5 +1222,4 @@
         else if (res) json_object_object_add(l_obj_ret, "status", json_object_new_string("invalid"));
         return l_obj_ret;
     }
->>>>>>> 936281aa
 }