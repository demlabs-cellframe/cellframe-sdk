/*
 * Authors:
 * Dmitriy A. Gearasimov <kahovski@gmail.com>
 * DeM Labs Inc.   https://demlabs.net
 * DeM Labs Open source community https://github.com/demlabsinc
 * Copyright  (c) 2017-2018
 * All rights reserved.

 This file is part of DAP (Deus Applications Prototypes) the open source project

    DAP (Deus Applicaions Prototypes) is free software: you can redistribute it and/or modify
    it under the terms of the GNU General Public License as published by
    the Free Software Foundation, either version 3 of the License, or
    (at your option) any later version.

    DAP is distributed in the hope that it will be useful,
    but WITHOUT ANY WARRANTY; without even the implied warranty of
    MERCHANTABILITY or FITNESS FOR A PARTICULAR PURPOSE.  See the
    GNU General Public License for more details.

    You should have received a copy of the GNU General Public License
    along with any DAP based project.  If not, see <http://www.gnu.org/licenses/>.

    MODIFICATION HISTORY:

    27-APR-2021 RRL Added password protected wallet support

*/

#include <stdlib.h>
#include <stdio.h>
#include <time.h>
#include <stdlib.h>
#include <stddef.h>
#include <stdint.h>
#include <string.h>
#include <dirent.h>
#include <errno.h>
#include <sys/types.h>
#include <sys/stat.h>
#ifdef DAP_OS_UNIX
#include <sys/uio.h>
#endif

#ifdef WIN32
#include <winsock2.h>
#include <windows.h>
#include <mswsock.h>
#include <ws2tcpip.h>
#include <io.h>
#endif

#include <pthread.h>

#include "dap_common.h"
#include "dap_cert_file.h"
#include "dap_chain_wallet.h"
#include "dap_chain_wallet_internal.h"
#include "dap_enc_key.h"
#include "crc32c_adler.h"

#define LOG_TAG "dap_chain_wallet"
                                                                       /* An argument for open()/create() */
static const mode_t s_fileprot = ( S_IREAD | S_IWRITE) | (S_IREAD >> 3) | (S_IREAD >> 6);
static char s_wallet_ext [] = ".dwallet";

static  pthread_rwlock_t s_wallet_n_pass_lock = PTHREAD_RWLOCK_INITIALIZER; /* Coordinate access to the hash-table */
static  dap_chain_wallet_n_pass_t   *s_wallet_n_pass;                       /* A hash table to keep passwords for wallets */

#define     CRC32C_INIT    0xEDB88320

/*
 *  DESCRIPTION: Add/update a record for wallet into the internaly used table of name/password pair.
 *      Thhose records are supposed to be used for operations with the password-protected wallets.
 *
 *  INPUTS:
 *      a_name:     A name of the wallet
 *      a_name_len: A length of the wallet's name
 *      a_pass:     A password string
 *      a_pass_len: A length of the password string
 *      a_ttl:      A time  to live of the wallet's context, minutes
 *
 *  IMPLICITE OUTPUTS:
 *      s_wallet_n_pass
 *
 *  RETURNS:
 *      0   - Success
 *      <0  -   <errno>
 */

int     dap_chain_wallet_activate   (
                    const   char    *a_name,
                        ssize_t      a_name_len,
                    const   char    *a_pass,
                        ssize_t      a_pass_len,
                        unsigned     a_ttl
                                    )
{
int     l_rc, l_rc2;
dap_chain_wallet_n_pass_t   l_rec = {0}, *l_prec;
dap_chain_wallet_t  *l_wallet;
char *c_wallets_path;

    /* Sanity checks ... */
    if ( a_name_len > DAP_WALLET$SZ_NAME )
        return  log_it(L_ERROR, "Wallet's name is too long (%d > %d)",  (int) a_name_len, DAP_WALLET$SZ_NAME), -EINVAL;

    if ( a_pass_len > DAP_WALLET$SZ_PASS )
        return  log_it(L_ERROR, "Wallet's password is too long (%d > %d)",  (int) a_pass_len, DAP_WALLET$SZ_PASS), -EINVAL;


    memcpy(l_rec.name, a_name, l_rec.name_len = a_name_len);            /* Prefill local record fields */
    memcpy(l_rec.pass, a_pass, l_rec.pass_len = a_pass_len);

    if ( (l_rc2 = pthread_rwlock_wrlock(&s_wallet_n_pass_lock)) )        /* Lock for WR access */
        return  log_it(L_ERROR, "Error locking Wallet table, errno=%d", l_rc2), -l_rc2;

    HASH_FIND_STR(s_wallet_n_pass, a_name,  l_prec);                    /* Check for existen record */


    l_rc = 0;

    if ( !l_prec )
    {
        l_prec  = DAP_NEW_Z(dap_chain_wallet_n_pass_t);                 /* Get memory for new record */
        *l_prec = l_rec;                                                /* Fill it by data */
        HASH_ADD_STR(s_wallet_n_pass, name, l_prec);                    /* Add into the hash-table */
    }
    else {
        if ( !l_prec->pass_len )                                        /* Password field is empty ? */
            memcpy(l_prec->pass, a_pass, l_prec->pass_len = a_pass_len);/* Update password with new one */

        else l_rc = -EBUSY, log_it(L_ERROR, "Wallet has been activated, do deactivation first");
    }


    clock_gettime(CLOCK_REALTIME, &l_prec->exptm);
    l_prec->exptm.tv_sec += (a_ttl * 60);                               /* Compute context expiration time */


    if ( (l_rc2 = pthread_rwlock_unlock(&s_wallet_n_pass_lock)) )        /* Release lock */
        log_it(L_ERROR, "Error unlocking Wallet table, errno=%d", l_rc2);


    /*
     * Check password by open/close BMF Wallet file
    */
    if ( !(c_wallets_path = (char *) dap_chain_wallet_get_path(g_config)) ) /* No path to wallets - nothing to do */
    {
        memset(l_prec->pass, 0, l_prec->pass_len), l_prec->pass_len = 0;
        return  log_it(L_ERROR, "Wallet's path has been not configured"), -EINVAL;
    }

    if ( !(l_wallet = dap_chain_wallet_open (a_name, c_wallets_path)) )
    {
        memset(l_prec->pass, 0, l_prec->pass_len), l_prec->pass_len = 0;    /* Say <what> again ?! */
        return  log_it(L_ERROR, "Wallet's password is invalid, say <password> again"), -EAGAIN;
    }

    dap_chain_wallet_close( l_wallet);

    return  l_rc;
}

/*
 *  DESCRIPTIOB: Lookup and retrieve password for a given wallet. A buffer for a_pass should be enough
 *      to accept password string up to DAP_WALLET$SZ_PASS octets
 *
 *  INPUTS:
 *      a_name:     A name of the wallet
 *      a_name_len: A length of the wallet's name
        a_pass_len: A size of the buffer to accept password
 *
 *  IMPLICITE INPUTS:
 *      s_wallet_n_pass
 *
 *  OUTPUTS:
 *      a_pass:     A password string
 *      a_pass_len: A length of the password string
 *
 *  RETURNS:
 *      0   - Success, <a_pass> and a_pass_len contains actual data
 *      <0  -   <errno>
 */

int     s_dap_chain_wallet_pass   (
                    const   char    *a_name,
                        ssize_t      a_name_len,
                            char    *a_pass,
                        ssize_t     *a_pass_len
                                    )
{
int     l_rc;
dap_chain_wallet_n_pass_t   *l_prec;
struct timespec l_now;

    /* Sanity checks ... */
    if ( a_name_len > DAP_WALLET$SZ_NAME )
        return  log_it(L_ERROR, "Wallet's name is too long (%d > %d)",  (int) a_name_len, DAP_WALLET$SZ_NAME), -EINVAL;

    if ( *a_pass_len < DAP_WALLET$SZ_PASS )
        return  log_it(L_ERROR, "Wallet's buffer for password is too small (%d < %d)", (int) *a_pass_len, DAP_WALLET$SZ_PASS), -EINVAL;


    clock_gettime(CLOCK_REALTIME, &l_now);


    if ( (l_rc = pthread_rwlock_rdlock(&s_wallet_n_pass_lock)) )        /* Lock for RD access */
        return  log_it(L_ERROR, "Error locking Wallet table, errno=%d", l_rc), -l_rc;

    HASH_FIND_STR(s_wallet_n_pass, a_name, l_prec);                     /* Check for existen record */


    if (l_prec && (l_now.tv_sec > l_prec->exptm.tv_sec) )               /* Record is expired ? */
    {
                                                                        /* Reset password field */
        memset(l_prec->pass, l_prec->pass_len = 0, sizeof(l_prec->pass));
        l_prec = NULL; //log_it(L_ERROR, "Wallet's credential has been expired, need re-Activation ");
    }
    else if ( l_prec && !l_prec->pass_len )                             /* Is record has been deactivated ? */
        l_prec = NULL; // log_it(L_ERROR, "Wallet's credential has been zeroed, need re-Activation ");
    else if ( l_prec )                                                  /* Store password to given buffer */
        memcpy(a_pass, l_prec->pass, *a_pass_len = l_prec->pass_len);

    if ( (l_rc = pthread_rwlock_unlock(&s_wallet_n_pass_lock)) )        /* Release lock */
        log_it(L_ERROR, "Error locking Wallet table, errno=%d", l_rc);

    return  l_prec ? 0 : -ENOENT;
}



/*
 *  DESCRIPTION: Deactivate a data for the wallet's name & password pair. For existen record just clearing password field.
 *      Use given password to additional verification. We don't remove record from the hash table - only reset to zero the password field !
 *
 *  INPUTS:
 *      a_name:     A name of the wallet
 *      a_name_len: A length of the wallet's name
 *      a_pass:     A password string
 *      a_pass_len: A length of the password string
 *
 *  IMPLICITE OUTPUTS:
 *      s_wallet_n_pass
 *
 *  RETURNS:
 *      0   - Success
 *      <0  -   <errno>
 */
int     dap_chain_wallet_deactivate   (
                    const   char    *a_name,
                        ssize_t      a_name_len,
                    const   char    *a_pass,
                        ssize_t      a_pass_len
                                    )
{
int     l_rc, l_rc2;
dap_chain_wallet_n_pass_t   *l_prec;

    if ( a_name_len > DAP_WALLET$SZ_NAME )
        return  log_it(L_ERROR, "Wallet's name is too long (%d > %d)",  (int) a_name_len, DAP_WALLET$SZ_NAME), -EINVAL;

    if ( (l_rc = pthread_rwlock_wrlock(&s_wallet_n_pass_lock)) )        /* Lock for WR access */
        return  log_it(L_ERROR, "Error locking Wallet table, errno=%d", l_rc), -l_rc;

    l_rc = -ENOENT;

    HASH_FIND_STR(s_wallet_n_pass, a_name, l_prec);                     /* Check for existen record */

    if ( l_prec )
    {
        if ( !l_prec->pass_len )                                        /* Password is zero - has been reset probably */
            log_it(L_WARNING, "The Wallet %.*s is not active", (int) a_name_len, a_name);

        else if ( (l_prec->pass_len != a_pass_len)                      /* Check that passwords is equivalent */
             || memcmp(l_prec->pass, a_pass, l_prec->pass_len) )
            l_rc = -EINVAL, log_it(L_ERROR, "Wallet's password does not match");

        else    l_rc = 0, memset(l_prec->pass, l_prec->pass_len = 0, sizeof(l_prec->pass));
    }

    if ( (l_rc2 = pthread_rwlock_unlock(&s_wallet_n_pass_lock)) )       /* Release lock */
        log_it(L_ERROR, "Error unlocking Wallet table, errno=%d", l_rc2);

    return  l_rc;
}










/**
 * @brief dap_chain_wallet_init
 * @return
 */
int dap_chain_wallet_init(void)
{
char *c_wallets_path, l_fspec[MAX_PATH] = {0};
DIR * l_dir;
struct dirent * l_dir_entry;
dap_chain_wallet_t *l_wallet;
size_t l_len;

    if ( !(c_wallets_path = (char *) dap_chain_wallet_get_path(g_config)) ) /* No path to wallets - nothing to do */
        return 0;

    if ( !(l_dir = opendir(c_wallets_path)) )                               /* Path is not exist ? Create the dir and exit */
    {
#ifdef _WIN32
        mkdir(c_wallets_path);
#else
        mkdir(c_wallets_path, S_IRWXU | S_IRWXG | S_IROTH | S_IXOTH);
#endif
        return  0;
    }

    /*
     * Load certificates from existing no-password-protected (!!!) wallets
     */
    while( (l_dir_entry = readdir(l_dir)))
    {
        l_len = strlen(l_dir_entry->d_name);                            /* Check for *.dwallet */

        if ( (l_len > 8) && (strcmp(l_dir_entry->d_name + l_len - (sizeof(s_wallet_ext) - 1), s_wallet_ext) == 0) )
        {
            int ret = dap_snprintf(l_fspec, sizeof(l_fspec) - 1, "%s/%s", c_wallets_path, l_dir_entry->d_name);
            if (ret < 0)
                continue;
            if ( (l_wallet = dap_chain_wallet_open_file(l_fspec, NULL)) )
                dap_chain_wallet_close(l_wallet);
        }
    }

    closedir(l_dir);
    return 0;
}

/**
 * @brief dap_chain_wallet_deinit
 */
void dap_chain_wallet_deinit(void)
{

}

/**
 * @brief dap_chain_wallet_get_path
 * @param[in] a_config Configuration
 * @return wallets path or NULL if error
 */
static char s_wallets_path[MAX_PATH];

const char* dap_chain_wallet_get_path(dap_config_t * a_config)
{
char *l_cp;

    if ( s_wallets_path[0] )                                                /* Is the path to the wallet's store has been defined ? */
        return  s_wallets_path;                                             /* Fine, just return existen value */

                                                                            /* Retrieve Wallet's store path from config */
    if ( !(l_cp = (char *) dap_config_get_item_str(g_config, "resources", "wallets_path")) )
        return  log_it(L_WARNING, "No path to wallet's store has been defined"), s_wallets_path;


    return  strncpy(s_wallets_path, l_cp, sizeof(s_wallets_path) - 1 );     /* Make local copy , return it to caller */
}

/**
 * @brief dap_chain_wallet_create_with_seed
 * @param a_wallet_name
 * @param a_wallets_path
 * @param a_net_id
 * @param a_sig_type
 * @details Creates new wallet
 * @return Wallet, new wallet or NULL if errors
 */
dap_chain_wallet_t * dap_chain_wallet_create_with_seed (
                    const char * a_wallet_name,
                    const char * a_wallets_path,
                    dap_sign_type_t a_sig_type,
                    const void* a_seed,
                    size_t a_seed_size,
                    const char *a_pass
                                        )
{
dap_chain_wallet_t *l_wallet;
dap_chain_wallet_internal_t *l_wallet_internal;
int l_rc, l_wallet_name_len, l_pass_len;

    /* Sanity checks ... */
    if ( DAP_WALLET$SZ_NAME < (l_wallet_name_len = strnlen(a_wallet_name, DAP_WALLET$SZ_NAME + 1)) )
        return  log_it(L_ERROR, "Wallet's name is too long ( > %d)",  DAP_WALLET$SZ_NAME), NULL;

    if ( DAP_WALLET$SZ_PASS < (l_pass_len = strnlen(a_wallet_name, DAP_WALLET$SZ_PASS + 1)) )
        return  log_it(L_ERROR, "Wallet's password is too long ( > %d)", DAP_WALLET$SZ_PASS), NULL;

    if ( !(l_wallet = DAP_NEW_Z(dap_chain_wallet_t)) )
         return log_it(L_ERROR, "Memory allocation error, errno=%d", errno), NULL;

    if ( !(l_wallet->_internal = l_wallet_internal = DAP_NEW_Z(dap_chain_wallet_internal_t)) )
        return DAP_DELETE(l_wallet), log_it(L_ERROR, "Memory allocation error, errno=%d", errno), NULL;



    strncpy(l_wallet->name, a_wallet_name, DAP_WALLET$SZ_NAME);
    l_wallet_internal->certs_count = 1;
    l_wallet_internal->certs = DAP_NEW_Z_SIZE(dap_cert_t *,l_wallet_internal->certs_count * sizeof(dap_cert_t *));
    assert(l_wallet_internal->certs);

    dap_snprintf(l_wallet_internal->file_name, sizeof(l_wallet_internal->file_name)  - 1, "%s/%s%s", a_wallets_path, a_wallet_name, s_wallet_ext);

    l_wallet_internal->certs[0] = dap_cert_generate_mem_with_seed(a_wallet_name, dap_sign_type_to_key_type(a_sig_type), a_seed, a_seed_size);

    if ( !(l_rc = dap_chain_wallet_save(l_wallet, a_pass))  )
    {
        log_it(L_INFO, "Wallet %s has been created (%s)", a_wallet_name, l_wallet_internal->file_name);
        return l_wallet;
    }

    log_it(L_ERROR,"Can't save the new wallet (%s) to disk, errno=%d", l_wallet_internal->file_name, errno);
    dap_chain_wallet_close(l_wallet);

    return NULL;

}

/**
 * @brief dap_chain_wallet_create
 * @param a_wallet_name
 * @param a_wallets_path
 * @param a_net_id
 * @param a_sig_type
 * @details Creates new wallet
 * @return Wallet, new wallet or NULL if errors
 */
dap_chain_wallet_t * dap_chain_wallet_create(
                const char * a_wallet_name,
                const char * a_wallets_path,
                dap_sign_type_t a_sig_type,
                const char *a_pass
                                    )
{
    return dap_chain_wallet_create_with_seed(a_wallet_name, a_wallets_path, a_sig_type, NULL, 0, a_pass);
}

/**
 * @brief dap_chain_wallet_close
 * @param a_wallet
 */
void dap_chain_wallet_close( dap_chain_wallet_t * a_wallet)
{
dap_chain_wallet_internal_t * l_wallet_internal;

    if(!a_wallet)
        return;

<<<<<<< HEAD
    if( (l_wallet_internal = a_wallet->_internal) )
    {
=======
    if ( (l_wallet_internal = a_wallet->_internal) ) {

>>>>>>> 6f749c62
        if ( l_wallet_internal->certs )                                                 /* Prevent crash on empty certificates's array */
        {
            for(size_t i = 0; i < l_wallet_internal->certs_count; i++)
                dap_cert_delete( l_wallet_internal->certs[i]);

<<<<<<< HEAD
            DAP_DELETE(l_wallet_internal->certs);
        }

=======
        DAP_DELETE(l_wallet_internal->certs);
>>>>>>> 6f749c62
        DAP_DELETE(l_wallet_internal);
    }

    DAP_DELETE(a_wallet);
}

/**
 * @brief dap_chain_wallet_get_addr
 * @param a_wallet
 * @param a_net_id
 * @return
 */
dap_chain_addr_t* dap_chain_wallet_get_addr(dap_chain_wallet_t * a_wallet, dap_chain_net_id_t a_net_id)
{
    if(!a_wallet)
        return NULL;

    DAP_CHAIN_WALLET_INTERNAL_LOCAL(a_wallet);

    return a_net_id.uint64 ? dap_cert_to_addr (l_wallet_internal->certs[0], a_net_id) : NULL;
}

/**
 * @brief dap_cert_to_addr
 * @param a_cert
 * @param a_net_id
 * @return
 */
dap_chain_addr_t * dap_cert_to_addr(dap_cert_t * a_cert, dap_chain_net_id_t a_net_id)
{
    dap_chain_addr_t * l_addr = DAP_NEW_Z(dap_chain_addr_t);
    dap_chain_addr_fill_from_key(l_addr, a_cert->enc_key, a_net_id);
    return l_addr;
}

/**
 * @brief dap_chain_wallet_get_pkey
 * @param a_wallet
 * @param a_pkey_idx
 * @return serialized object if success, NULL if not
 */
dap_pkey_t* dap_chain_wallet_get_pkey( dap_chain_wallet_t * a_wallet,uint32_t a_pkey_idx )
{
    DAP_CHAIN_WALLET_INTERNAL_LOCAL(a_wallet);

    if( l_wallet_internal->certs_count > a_pkey_idx )
        return dap_cert_to_pkey(l_wallet_internal->certs[a_pkey_idx]);


    log_it( L_WARNING, "No pkey with index %u in the wallet (total size %zu)", a_pkey_idx, l_wallet_internal->certs_count);
    return 0;

}

/**
 * @brief dap_chain_wallet_get_certs_number
 * @param a_wallet
 * @return
 */
size_t dap_chain_wallet_get_certs_number( dap_chain_wallet_t * a_wallet)
{
    DAP_CHAIN_WALLET_INTERNAL_LOCAL(a_wallet);
    return l_wallet_internal->certs_count;
}



/**
 * @brief dap_chain_wallet_get_key
 * @param a_wallet
 * @param a_pkey_idx
 * @return
 */
dap_enc_key_t* dap_chain_wallet_get_key( dap_chain_wallet_t * a_wallet,uint32_t a_pkey_idx )
{
    if(!a_wallet)
        return NULL;

    DAP_CHAIN_WALLET_INTERNAL_LOCAL(a_wallet);

    if( l_wallet_internal->certs_count > a_pkey_idx )
        return l_wallet_internal->certs[a_pkey_idx] ? l_wallet_internal->certs[a_pkey_idx]->enc_key : NULL;

    log_it( L_WARNING, "No key with index %u in the wallet (total size %zu)",a_pkey_idx,l_wallet_internal->certs_count);
    return 0;
}

/*
 *  DESCRIPTION: Save memory wallet's context into the protected by given password.
 *
 *  INPUTS:
 *      a_wallet:   Wallet's context structure
 *      a_pass:     A password string to be used to protect wallet's content
 *
 *  OUTPUTS:
 *      NONE
 *
 *  RETURNS:
 *      0       -   SUCCESS
 *      <errno>
 */

int dap_chain_wallet_save(dap_chain_wallet_t * a_wallet, const char *a_pass)
{
DAP_CHAIN_WALLET_INTERNAL_LOCAL (a_wallet);                                 /* Declare l_wallet_internal */
#ifdef DAP_OS_WINDOWS
HANDLE l_fh = INVALID_HANDLE_VALUE;
#else
int l_fd = -1;
typedef struct iovec iovec_t;
#endif
size_t l_rc = 0;
uint32_t l_len = 0;
char *l_cp, *l_cert_raw, l_buf[32*1024];
dap_enc_key_t *l_enc_key = NULL;
uint32_t l_csum = CRC32C_INIT;

enum {
    WALLET$K_IOV_HEADER = 0,
    WALLET$K_IOV_BODY,
    WALLET$SZ_IOV_NR
};

    if ( !a_wallet )
        return  log_it(L_ERROR, "Wallet is null, can't save it to file!"), -EINVAL;

    if ( a_pass )
        if ( !(l_enc_key = dap_enc_key_new_generate(DAP_ENC_KEY_TYPE_GOST_OFB, NULL, 0, a_pass, strlen(a_pass), 0)) )
            return  log_it(L_ERROR, "Error create key context"), -EINVAL;

#ifdef DAP_OS_WINDOWS
    DWORD l_err = 0;
    if ((l_fh = CreateFile(l_wallet_internal->file_name, GENERIC_WRITE, /*FILE_SHARE_READ | FILE_SHARE_WRITE */ 0, NULL, CREATE_NEW,
                          /*FILE_FLAG_RANDOM_ACCESS | FILE_FLAG_OVERLAPPED | FILE_FLAG_NO_BUFFERING*/ 0, NULL)) == INVALID_HANDLE_VALUE) {
        l_err = GetLastError();
        log_it(L_ERROR, "Cant open file %s for writing, err %lu", l_wallet_internal->file_name, l_err);
        return -l_err;
    }
#else
    if ( 0 > (l_fd = open(l_wallet_internal->file_name , O_CREAT | O_WRONLY, s_fileprot)) )
        return log_it(L_ERROR, "Cant open file %s for writing, errno=%d", l_wallet_internal->file_name, errno), -errno;
#endif

    l_cp = a_wallet->name[0] ? a_wallet->name : "DefaultWalletName";

    dap_chain_wallet_file_hdr_t l_file_hdr = {
        .signature  = DAP_CHAIN_WALLETS_FILE_SIGNATURE,
        .version    = a_pass ? DAP_WALLET$K_VER_2 : DAP_WALLET$K_VER_1,
        .type       = a_pass ? DAP_WALLET$K_TYPE_GOST89 : DAP_WALLET$K_TYPE_PLAIN,
        .wallet_len = strnlen(l_cp, DAP_WALLET$SZ_NAME) + 1
    };

    iovec_t l_iov[] = {
        { .iov_base = &l_file_hdr,  .iov_len = sizeof(l_file_hdr) },    /* WALLET$K_IOV_HEADER */
        { .iov_base = l_cp,         .iov_len = l_file_hdr.wallet_len }  /* WALLET$K_IOV_BODY */
    };

#ifdef DAP_OS_WINDOWS
    l_rc = dap_writev(l_fh, l_cp, l_iov, WALLET$SZ_IOV_NR, &l_err);
    if (l_err) {
        log_it(L_ERROR, "Error write Wallet header to file '%s', err %lu", l_wallet_internal->file_name, l_err);
        CloseHandle(l_fh);
        return -l_err;
    }
#else
    l_rc = writev (l_fd, l_iov, WALLET$SZ_IOV_NR );                         /* Performs writting vectorized buffer */
    if ((l_len = sizeof(l_file_hdr) + l_file_hdr.wallet_len) != l_rc)
    {
        close(l_fd);
        return  log_it(L_ERROR, "Error write Wallet header to file '%s', errno=%d", l_wallet_internal->file_name, errno), -EIO;
    }
#endif

                                                                            /* CRC for file header part */
    l_csum = crc32c(l_csum, l_iov[WALLET$K_IOV_HEADER].iov_base, l_iov[WALLET$K_IOV_HEADER].iov_len);
                                                                            /* CRC for file body part */
    l_csum = crc32c(l_csum, l_iov[WALLET$K_IOV_BODY].iov_base, l_iov[WALLET$K_IOV_BODY].iov_len);

    /* Write certs */
    for ( size_t i = 0; i < l_wallet_internal->certs_count ; i++)
    {
                                                                            /* Get ceritificate body */
        if ( !(l_cert_raw  = (char *) dap_cert_mem_save(l_wallet_internal->certs[i], &l_len)) )
        {
            log_it(L_WARNING, "Certificate #%zu cannot be obtained, go next ...", i);
            continue;
        }

        l_csum = crc32c (l_csum, l_cert_raw, l_len);                          /* CRC for every certificate */

        if ( l_enc_key )
        {
            /* Encrypt buffer with cert to local storage,
             * be advised that we don't performs a source buffer aligment preparation according to
             * block nature of the GOST family and other block-cyphers. We expect that this work is performed
             * by the "enc_na" internaly. So , relax mothefackerzzz!
             */
            l_len = l_enc_key->enc_na(l_enc_key, l_cert_raw, l_len, l_buf, sizeof(l_buf) );
        }
        dap_chain_wallet_cert_hdr_t l_wallet_cert_hdr = { .type = DAP_WALLET$K_CERT, .cert_raw_size = l_len };

        /*
         * Gather chunks for I/O
        */
        l_len = 0;                                                          /* Total octets to be writtent to disk */

        l_iov[WALLET$K_IOV_HEADER].iov_base  = &l_wallet_cert_hdr;          /* Cert's record header */
        l_len += l_iov[WALLET$K_IOV_HEADER].iov_len  = sizeof(l_wallet_cert_hdr);

        l_iov[WALLET$K_IOV_BODY].iov_base  = l_enc_key ? l_buf : l_cert_raw;/* Cert itself or buffer with has been encrypted cert */
        l_len += l_iov[WALLET$K_IOV_BODY].iov_len  = l_wallet_cert_hdr.cert_raw_size;

#ifdef DAP_OS_WINDOWS
        l_err = 0;
        l_rc = dap_writev(l_fh, l_cp, l_iov, WALLET$SZ_IOV_NR, &l_err);
        DAP_DEL_Z (l_cert_raw);
        if (l_err) {
            log_it(L_ERROR, "Error writing %d octets of cert to file '%s', err %lu", l_len, l_wallet_internal->file_name, l_err);
            CloseHandle(l_fh);
            return -l_err;
        }
#else
        l_rc = writev (l_fd, l_iov, WALLET$SZ_IOV_NR );                      /* Perform writting vectorized buffer */
        DAP_DEL_Z (l_cert_raw);                                             /* Free cert's memory */
        if ( l_rc != l_len )                                                /* Check a result of the I/O operation */
        {
            close (l_fd);
            return  log_it(L_ERROR, "Error write %d octets of cert to file '%s', errno=%d", l_len, l_wallet_internal->file_name, errno), errno;
        }
#endif
    }

    if ( l_file_hdr.version == DAP_WALLET$K_VER_2 )
    {
        dap_chain_wallet_cert_hdr_t l_wallet_cert_hdr = { .type = DAP_WALLET$K_MAGIC, .cert_raw_size = sizeof(l_csum) };
        l_len = 0;                                                          /* Total octets to be writtent to disk */
        l_iov[WALLET$K_IOV_HEADER].iov_base  = &l_wallet_cert_hdr;
        l_len += l_iov[WALLET$K_IOV_HEADER].iov_len  = sizeof(l_wallet_cert_hdr);

        l_iov[WALLET$K_IOV_BODY].iov_base  = &l_csum;
        l_len += l_iov[WALLET$K_IOV_BODY].iov_len  = sizeof(l_csum);

#ifdef DAP_OS_WINDOWS
        l_err = 0;
        l_rc = dap_writev(l_fh, l_cp, l_iov, WALLET$SZ_IOV_NR, &l_err);
        if (l_err) {
            log_it(L_ERROR, "Error writing %d octets of cert to file '%s', err %lu", l_len, l_wallet_internal->file_name, l_err);
        }
    }
    CloseHandle(l_fh);

#else
        l_rc = writev (l_fd, l_iov, WALLET$SZ_IOV_NR );                     /* Perform writting vectorized buffer */
        if ( l_rc != l_len )                                                /* Check a result of the I/O operation */
            log_it(L_ERROR, "Error write %d octets of cert to  file '%s', errno=%d", l_len, l_wallet_internal->file_name, errno);

    }

    /* Cleanup and exit ... */
    close (l_fd);
#endif
    if ( l_enc_key )
        dap_enc_key_delete(l_enc_key);
#ifdef  DAP_SYS_DEBUG                                                       /* @RRL: For debug purpose only!!! */
    {
    dap_chain_wallet_t  *l_wallet;

    if ( l_wallet = dap_chain_wallet_open_file (l_wallet_internal->file_name, a_pass) )
        dap_chain_wallet_close(l_wallet);

    }
#endif      /* DAP_SYS_DEBUG */

#ifdef DAP_OS_WINDOWS
    return  log_it(L_NOTICE, "Wallet '%s' has been saved into the '%s'", a_wallet->name, l_wallet_internal->file_name), l_err;
#else
    return  log_it(L_NOTICE, "Wallet '%s' has been saved into the '%s'", a_wallet->name, l_wallet_internal->file_name), 0;
#endif
}



/**
 * @brief dap_chain_wallet_open_file
 * @param a_file_name
 * @return
 */
dap_chain_wallet_t *dap_chain_wallet_open_file (
                    const char *a_file_name,
                    const char *l_pass
                    )
{
dap_chain_wallet_t *l_wallet;
#ifdef DAP_OS_WINDOWS
HANDLE l_fh = INVALID_HANDLE_VALUE;
DWORD l_rc = 0;
#else
int l_fd = -1, l_rc;
#endif
int l_certs_count, l_len;
dap_chain_wallet_file_hdr_t l_file_hdr = {0};
dap_chain_wallet_cert_hdr_t l_cert_hdr = {0};
char l_buf[32*1024], l_buf2[32*1024], *l_bufp, l_wallet_name [DAP_WALLET$SZ_NAME] = {0};
dap_enc_key_t *l_enc_key = NULL;
uint32_t    l_csum = CRC32C_INIT, l_csum2 = CRC32C_INIT;

#ifdef DAP_OS_WINDOWS
    if ((l_fh = CreateFile(a_file_name, GENERIC_READ, 0, 0,
                           OPEN_EXISTING,
                           FILE_ATTRIBUTE_NORMAL | FILE_FLAG_RANDOM_ACCESS, 0)) == INVALID_HANDLE_VALUE) {
        return  log_it(L_ERROR,"Cant open file %s for read, err %lu", a_file_name, GetLastError()), NULL;
    }

#else
    if ( 0 > (l_fd = open(a_file_name , O_RDONLY)) )                        /* Open file for ReadOnly !!! */
        return  log_it(L_ERROR,"Cant open file %s for read, errno=%d", a_file_name, errno), NULL;
#endif

#ifdef DAP_OS_WINDOWS
    if (ReadFile(l_fh, &l_file_hdr, sizeof(l_file_hdr), &l_rc, 0) == FALSE || l_rc != sizeof(l_file_hdr)) {
        return  log_it(L_ERROR, "Error reading Wallet file (%s) header, err %lu", a_file_name, GetLastError()),
                CloseHandle(l_fh), NULL;
    }
#else
    if ( sizeof(l_file_hdr) != read(l_fd, &l_file_hdr, sizeof(l_file_hdr)) )/* Get the file header record */
        return  log_it(L_ERROR, "Error read Wallet file (%s) header, errno=%d", a_file_name, errno), close(l_fd), NULL;
#endif

    if ( l_file_hdr.signature != DAP_CHAIN_WALLETS_FILE_SIGNATURE )  {       /* Check signature of the file */
        log_it(L_ERROR, "Wallet (%s) signature mismatch (%"DAP_UINT64_FORMAT_x" != %"DAP_UINT64_FORMAT_x")",
                                a_file_name, l_file_hdr.signature, DAP_CHAIN_WALLETS_FILE_SIGNATURE);
#ifdef DAP_OS_WINDOWS
        CloseHandle(l_fh);
#else
        close(l_fd);
#endif
        return NULL;
    }

    if ( (l_file_hdr.version == DAP_WALLET$K_VER_2) && (!l_pass) ) {
        log_it(L_DEBUG, "Wallet (%s) version 2 cannot be processed w/o password", a_file_name);
#ifdef DAP_OS_WINDOWS
        CloseHandle(l_fh);
#else
        close(l_fd);
#endif
        return NULL;
    }

    if ( l_file_hdr.wallet_len > DAP_WALLET$SZ_NAME ) {
        log_it(L_ERROR, "Invalid Wallet name (%s) length ( >%d)", a_file_name, DAP_WALLET$SZ_NAME);
#ifdef DAP_OS_WINDOWS
        CloseHandle(l_fh);
#else
        close(l_fd);
#endif
        return NULL;
    }

#ifdef DAP_OS_WINDOWS
    if (!ReadFile(l_fh, l_wallet_name, l_file_hdr.wallet_len, &l_rc, 0) || l_rc != l_file_hdr.wallet_len) {
        return  log_it(L_ERROR, "Error reading Wallet name, err %lu", GetLastError()),
                CloseHandle(l_fh), NULL;
    }
#else
    if ( l_file_hdr.wallet_len != read(l_fd, l_wallet_name, l_file_hdr.wallet_len) ) /* Read wallet's name */
        return  log_it(L_ERROR, "Error Wallet's name (%s), errno=%d", a_file_name, errno), close(l_fd), NULL;
#endif

    l_csum = crc32c(l_csum, &l_file_hdr, sizeof(l_file_hdr) );           /* Compute check sum of the Wallet file header */
    l_csum = crc32c(l_csum, l_wallet_name,  l_file_hdr.wallet_len);

    log_it(L_DEBUG, "Wallet file: %s, Wallet[Version: %d, type: %d, name: '%.*s']",
           a_file_name, l_file_hdr.version, l_file_hdr.type, l_file_hdr.wallet_len, l_wallet_name);

    /* First run - count certs in file */

#ifdef DAP_OS_WINDOWS
    for ( l_certs_count = 0; ReadFile(l_fh, &l_cert_hdr, sizeof(l_cert_hdr), &l_rc, NULL) && l_rc; ++l_certs_count) {
        if ( (l_file_hdr.version == DAP_WALLET$K_VER_2) && (l_cert_hdr.type == DAP_WALLET$K_MAGIC) )
            break;
        if (!ReadFile(l_fh, l_buf, l_cert_hdr.cert_raw_size, &l_rc, NULL) || l_rc != l_cert_hdr.cert_raw_size){
            log_it(L_ERROR, "Error reading certificate body (%d != %lu), err %lu", l_cert_hdr.cert_raw_size, l_rc, GetLastError());
            break;
        }
    }
#else
    for ( l_certs_count = 0; sizeof(l_cert_hdr) == (l_rc = read (l_fd, &l_cert_hdr, sizeof(l_cert_hdr))); l_certs_count++ ) {
        if ( (l_file_hdr.version == DAP_WALLET$K_VER_2) && (l_cert_hdr.type == DAP_WALLET$K_MAGIC) )
            break;

        if ( l_cert_hdr.cert_raw_size != (l_rc = read(l_fd, l_buf, l_cert_hdr.cert_raw_size)) ) {
            log_it(L_ERROR, "Error read certificate's body (%d != %d), errno=%d", l_cert_hdr.cert_raw_size, l_rc, errno);
            break;
        }
    }
#endif

#ifndef DAP_OS_WINDOWS
    if ( l_rc < 0 )
        return log_it(L_ERROR, "Wallet file (%s) I/O error, errno=%d", a_file_name, errno), close(l_fd), NULL;
#endif

    if ( !l_certs_count ) {
        log_it(L_ERROR, "No certificate (-s) in the wallet file (%s)", a_file_name);
#ifdef DAP_OS_WINDOWS
        CloseHandle(l_fh);
#else
        close(l_fd);
#endif
        return NULL;
    }


    if ( (l_file_hdr.version == DAP_WALLET$K_VER_2) && l_pass )             /* Generate encryptor context  */
        if ( !(l_enc_key = dap_enc_key_new_generate(DAP_ENC_KEY_TYPE_GOST_OFB, NULL, 0, l_pass, strlen(l_pass), 0)) ) {
            log_it(L_ERROR, "Error create key context");
#ifdef DAP_OS_WINDOWS
            CloseHandle(l_fh);
#else
            close(l_fd);
#endif
            return NULL;
    }


    /* Create local instance of wallet,
     * allocate memory for array to keep loaded certs */
    l_wallet = DAP_NEW_Z(dap_chain_wallet_t);
    assert(l_wallet);
    DAP_CHAIN_WALLET_INTERNAL_LOCAL_NEW(l_wallet);
    assert(l_wallet_internal);

    dap_snprintf(l_wallet->name, DAP_WALLET$SZ_NAME, "%.*s", l_file_hdr.wallet_len, l_wallet_name);
    strncpy(l_wallet_internal->file_name, a_file_name, sizeof(l_wallet_internal->file_name) );

    l_wallet_internal->certs_count = l_certs_count;
    assert(l_wallet_internal->certs_count);

    l_wallet_internal->certs = DAP_NEW_Z_SIZE(dap_cert_t *, l_wallet_internal->certs_count * sizeof(dap_cert_t *));
    assert(l_wallet_internal->certs);

#ifdef DAP_OS_WINDOWS
    LARGE_INTEGER l_offset;
    l_offset.QuadPart = sizeof(l_file_hdr) + l_file_hdr.wallet_len;
    if (SetFilePointerEx(l_fh, l_offset, &l_offset, FILE_BEGIN))
#else
    lseek(l_fd,  sizeof(l_file_hdr) + l_file_hdr.wallet_len, SEEK_SET);     /* Set file pointer to first record after cert file header */
#endif

#ifdef DAP_OS_WINDOWS
    for (size_t i = 0; (ReadFile(l_fh, &l_cert_hdr, sizeof(l_cert_hdr), &l_rc, NULL) == TRUE) && l_rc; ++i)
#else
    for ( size_t i = 0; sizeof(l_cert_hdr) == (l_rc = read (l_fd, &l_cert_hdr, sizeof(l_cert_hdr))); i++ )           /* Read Cert/Record header */
#endif
    {
#ifdef DAP_OS_WINDOWS
        if (!ReadFile(l_fh, l_buf, l_cert_hdr.cert_raw_size, &l_rc, NULL) || l_rc != l_cert_hdr.cert_raw_size) {
            log_it(L_ERROR, "Error reading certificate body (%lu != %lu), err %lu", l_cert_hdr.cert_raw_size, l_rc, GetLastError());
#else
        if ( l_cert_hdr.cert_raw_size != (l_rc = read(l_fd, l_buf, l_cert_hdr.cert_raw_size)) ) {
            log_it(L_ERROR, "Error read certificate's body (%d != %d), errno=%d", l_cert_hdr.cert_raw_size, l_rc, errno);
#endif
            break;
        }

        if ( (l_file_hdr.version == DAP_WALLET$K_VER_2) && (l_cert_hdr.type == DAP_WALLET$K_MAGIC) ) {
            l_csum2 = *((uint32_t *) &l_buf);                               /* CRC32 must be terminal element in the wallet file */
            break;
        }


        l_bufp = l_buf;

        if ( l_enc_key )
        {
            l_len = l_enc_key->dec_na(l_enc_key, l_buf, l_rc, l_buf2, sizeof(l_buf2) );
            l_bufp = l_buf2;
            l_csum = crc32c(l_csum, l_bufp, l_len);                          /* CRC for every certificate */
        }

        l_wallet_internal->certs[ i ] = dap_cert_mem_load(l_bufp, l_cert_hdr.cert_raw_size);
    }



    /* Cleanup and exit ... */
#ifdef DAP_OS_WINDOWS
    CloseHandle(l_fh);
#else
    close (l_fd);
#endif

    if ( l_enc_key )
    {
        l_wallet->flags |= (DAP_WALLET$M_FL_PROTECTED | DAP_WALLET$M_FL_ACTIVE);
        if ( l_csum != l_csum2 )
        {
            log_it(L_ERROR, "Wallet checksum mismatch, %#x <> %#x", l_csum, l_csum2);
            dap_chain_wallet_close( l_wallet);
            l_wallet = NULL;
        }

        dap_enc_key_delete(l_enc_key);
    }

    return  l_wallet;
}





/**
 * @brief dap_chain_wallet_open
 * @param a_wallet_name
 * @param a_wallets_path
 * @return
 */
dap_chain_wallet_t *dap_chain_wallet_open (
                        const char *a_wallet_name,
                        const char *a_wallets_path
                                    )
{
char l_file_name [MAX_PATH] = {0}, l_pass [ DAP_WALLET$SZ_PASS + 3] = {0},
        *l_cp, l_wallet_name[DAP_WALLET$SZ_PASS + 3] = {0};
ssize_t     l_rc, l_pass_len;

    /* Sanity checks */
    if(!a_wallet_name || !a_wallets_path)
        return NULL;

    if ( (l_cp = strstr(a_wallet_name, s_wallet_ext)) )
        strncpy(l_wallet_name, a_wallet_name, l_cp - a_wallet_name);
    else strcpy(l_wallet_name, a_wallet_name);

    dap_snprintf(l_file_name, sizeof(l_file_name) - 1, "%s/%s%s", a_wallets_path, l_wallet_name, s_wallet_ext);


    l_pass_len = DAP_WALLET$SZ_PASS;                                    /* Size of the buffer for password */
                                                                        /* Lookup password in the internal hash-table */
    if ( (l_rc = s_dap_chain_wallet_pass (l_wallet_name, strlen(l_wallet_name), l_pass, &l_pass_len)) )
        l_pass_len = 0;


    return  dap_chain_wallet_open_file(l_file_name, l_pass_len ? l_pass : NULL);
}

/**
 * @brief dap_chain_wallet_get_balance
 * @param a_wallet
 * @param a_net_id
 * @return
 */
uint256_t dap_chain_wallet_get_balance (
            dap_chain_wallet_t *a_wallet,
            dap_chain_net_id_t a_net_id,
            const char *a_token_ticker
                                    )
{
    dap_chain_net_t *l_net = dap_chain_net_by_id(a_net_id);
    dap_chain_addr_t *l_addr = dap_chain_wallet_get_addr(a_wallet, a_net_id);

    return  (l_net)  ? dap_chain_ledger_calc_balance(l_net->pub.ledger, l_addr, a_token_ticker) : uint256_0;
}<|MERGE_RESOLUTION|>--- conflicted
+++ resolved
@@ -459,25 +459,12 @@
     if(!a_wallet)
         return;
 
-<<<<<<< HEAD
-    if( (l_wallet_internal = a_wallet->_internal) )
-    {
-=======
     if ( (l_wallet_internal = a_wallet->_internal) ) {
-
->>>>>>> 6f749c62
-        if ( l_wallet_internal->certs )                                                 /* Prevent crash on empty certificates's array */
-        {
+        if ( l_wallet_internal->certs ) {                                               /* Prevent crash on empty certificates's array */
             for(size_t i = 0; i < l_wallet_internal->certs_count; i++)
                 dap_cert_delete( l_wallet_internal->certs[i]);
-
-<<<<<<< HEAD
             DAP_DELETE(l_wallet_internal->certs);
         }
-
-=======
-        DAP_DELETE(l_wallet_internal->certs);
->>>>>>> 6f749c62
         DAP_DELETE(l_wallet_internal);
     }
 
