--- conflicted
+++ resolved
@@ -795,11 +795,7 @@
 #endif
 
     if ( l_file_hdr.signature != DAP_CHAIN_WALLETS_FILE_SIGNATURE )  {       /* Check signature of the file */
-<<<<<<< HEAD
-        log_it(L_ERROR, "Wallet (%s) signature mismatch (%#llux != %#llux", a_file_name, l_file_hdr.signature, DAP_CHAIN_WALLETS_FILE_SIGNATURE);
-=======
-        log_it(L_ERROR, "Wallet (%s) signature mismatch (%llux != %ldx", a_file_name, l_file_hdr.signature, DAP_CHAIN_WALLETS_FILE_SIGNATURE);
->>>>>>> 56375df3
+        log_it(L_ERROR, "Wallet (%s) signature mismatch (%llux != %ldx)", a_file_name, l_file_hdr.signature, DAP_CHAIN_WALLETS_FILE_SIGNATURE);
 #ifdef DAP_OS_WINDOWS
         CloseHandle(l_fh);
 #else
