--- conflicted
+++ resolved
@@ -56,15 +56,6 @@
     DAP_WALLET_CACHE_TYPE_ALL
 } dap_s_wallets_cache_type_t;
 
-<<<<<<< HEAD
-=======
-typedef struct dap_wallet_tx_cache_input{
-    dap_chain_hash_fast_t tx_prev_hash; 
-    int tx_out_prev_idx;
-    uint256_t value;
-} dap_wallet_tx_cache_input_t;
-
->>>>>>> 5c632455
 typedef struct dap_wallet_tx_cache_output{
     void* tx_out;
     int tx_out_idx;
@@ -102,10 +93,7 @@
     dap_wallet_tx_cache_t *wallet_txs;
     dap_wallet_cache_unspent_outs_t *unspent_outputs;
 
-<<<<<<< HEAD
-=======
     _Atomic bool is_loading;
->>>>>>> 5c632455
     UT_hash_handle hh;
 } dap_wallet_cache_t;
 
@@ -399,24 +387,14 @@
     dap_wallet_cache_t *l_wallet_item = NULL;
     pthread_rwlock_rdlock(&s_wallet_cache_rwlock);
     HASH_FIND(hh, s_wallets_cache, a_addr, sizeof(dap_chain_addr_t), l_wallet_item);
-<<<<<<< HEAD
-    if (!l_wallet_item){
-        log_it(L_ERROR, "Can't find wallet with address %s", dap_chain_addr_to_str_static(a_addr));
-=======
     if (!l_wallet_item|| l_wallet_item->is_loading){
         debug_if(s_debug_more, L_DEBUG, "Can't find wallet with address %s", dap_chain_addr_to_str_static(a_addr));
->>>>>>> 5c632455
         pthread_rwlock_unlock(&s_wallet_cache_rwlock);
         return -101;
     }
 
     dap_wallet_cache_unspent_outs_t *l_item_cur = NULL, *l_tmp = NULL;
-<<<<<<< HEAD
     HASH_ITER(hh, l_wallet_item->unspent_outputs, l_item_cur, l_tmp){
-
-=======
-    HASH_ITER(hh, l_wallet_item->unspent_outputs, l_item_cur, l_tmp) {
->>>>>>> 5c632455
         if (dap_strcmp(l_item_cur->token_ticker, a_token_ticker))
             continue;
         else {
@@ -506,12 +484,8 @@
     }
 
     dap_wallet_cache_unspent_outs_t *l_item_cur = NULL, *l_tmp = NULL;
-<<<<<<< HEAD
     HASH_ITER(hh, l_wallet_item->unspent_outputs, l_item_cur, l_tmp){
 
-=======
-    HASH_ITER(hh, l_wallet_item->unspent_outputs, l_item_cur, l_tmp) {
->>>>>>> 5c632455
         if (dap_strcmp(l_item_cur->token_ticker, a_token_ticker))
             continue;
         else {
@@ -568,7 +542,6 @@
     return 0;
 }
 
-<<<<<<< HEAD
 static int s_save_tx_into_wallet_cache(dap_chain_t *a_chain, dap_chain_datum_tx_t *a_tx, dap_hash_fast_t *a_tx_hash, dap_hash_fast_t *a_atom_hash, int a_ret_code, char* a_main_token_ticker,
                                                 dap_chain_net_srv_uid_t a_srv_uid, dap_chain_tx_tag_action_type_t a_action)
 {
@@ -969,8 +942,6 @@
     return l_ret_val;
 }
 
-=======
->>>>>>> 5c632455
 
 static int s_save_cache_for_addr_in_net(dap_chain_net_t *a_net, dap_chain_addr_t *a_addr)
 {
@@ -1087,33 +1058,6 @@
                                     dap_hash_fast_t *a_tx_hash, dap_hash_fast_t *a_atom_hash, int a_ret_code, char* a_main_token_ticker,
                                     dap_chain_net_srv_uid_t a_srv_uid, dap_chain_tx_tag_action_type_t a_action, char a_cache_op)
 {
-<<<<<<< HEAD
-    int l_ret_val = 0;
-    int l_items_cnt = 0;
-
-    bool l_multichannel = false;
-    int l_out_idx = 0, i = 0;
-    uint8_t *l_tx_item = NULL;
-    size_t l_size;
-    TX_ITEM_ITER_TX_TYPE(l_tx_item, TX_ITEM_TYPE_OUT_ALL, l_size, i, a_tx) {
-        uint8_t l_out_type = *l_tx_item;
-        dap_chain_addr_t l_addr = {};
-        switch(l_out_type){
-            case TX_ITEM_TYPE_OUT_OLD: {
-                l_addr = ((dap_chain_tx_out_old_t*)l_tx_item)->addr;
-            } break;
-            case TX_ITEM_TYPE_OUT: {
-                l_addr = ((dap_chain_tx_out_t*)l_tx_item)->addr;
-            } break;
-            case TX_ITEM_TYPE_OUT_EXT: {
-                l_addr = ((dap_chain_tx_out_ext_t*)l_tx_item)->addr;
-                l_multichannel = true;
-            } break;
-            default:{
-                l_out_idx++;
-                continue;
-            }
-=======
     int l_ret_val = 0, l_items_cnt = 0, l_out_idx = -1;
     bool l_multichannel = false;
 #define m_check_addr(addr) (                                                                                    \
@@ -1178,7 +1122,6 @@
             ++l_out_idx;
         default:
             continue;
->>>>>>> 5c632455
         }
         l_out_idx += (int)(*l_tx_item != TX_ITEM_TYPE_IN);
         
@@ -1204,59 +1147,6 @@
                     .multichannel = l_multichannel, .ret_code = a_ret_code, .srv_uid = a_srv_uid, .action = a_action };
                 dap_strncpy(l_wallet_tx_item->token_ticker, a_main_token_ticker ? a_main_token_ticker : "0", DAP_CHAIN_TICKER_SIZE_MAX);
                 HASH_ADD(hh, l_wallet_item->wallet_txs, tx_hash, sizeof(dap_hash_fast_t), l_wallet_tx_item);
-<<<<<<< HEAD
-            } 
-            l_wallet_tx_item->multichannel = l_multichannel;
-            dap_wallet_tx_cache_output_t *l_out = DAP_NEW_Z(dap_wallet_tx_cache_output_t);
-            l_out->tx_out = l_tx_item;
-            l_out->tx_out_idx = l_out_idx;
-            l_wallet_tx_item->tx_wallet_outputs = dap_list_append(l_wallet_tx_item->tx_wallet_outputs, l_out);
-            // Add unspent out into cache
-            if (!a_ret_code){
-                dap_wallet_cache_unspent_outs_t *l_unspent_out = DAP_NEW_Z(dap_wallet_cache_unspent_outs_t);
-                l_unspent_out->key.tx_hash = *a_tx_hash;
-                l_unspent_out->key.out_idx = l_out_idx;
-                l_unspent_out->output = l_out;
-                if (l_out_type != TX_ITEM_TYPE_OUT_EXT)
-                    dap_strncpy(l_unspent_out->token_ticker, a_main_token_ticker ? a_main_token_ticker : "0", DAP_CHAIN_TICKER_SIZE_MAX);
-                else
-                    dap_strncpy(l_unspent_out->token_ticker, ((dap_chain_tx_out_ext_t*)l_tx_item)->token, DAP_CHAIN_TICKER_SIZE_MAX);
-                HASH_ADD(hh, l_wallet_item->unspent_outputs, key, sizeof(unspent_cache_hh_key), l_unspent_out);
-            }
-            pthread_rwlock_unlock(&s_wallet_cache_rwlock);
-        }
-        l_out_idx++;
-    }
-
-    TX_ITEM_ITER_TX_TYPE(l_tx_item, TX_ITEM_TYPE_IN_ALL, l_size, i, a_tx) {
-        uint8_t l_item_type = *l_tx_item;
-        uint256_t l_value = {};
-        dap_chain_addr_t l_addr_from = {};
-        if(l_item_type == TX_ITEM_TYPE_IN){
-            dap_hash_fast_t l_prev_tx_hash = ((dap_chain_tx_in_t*)l_tx_item)->header.tx_prev_hash;
-            int l_prev_idx = ((dap_chain_tx_in_t*)l_tx_item)->header.tx_out_prev_idx;
-            if (dap_hash_fast_is_blank(&l_prev_tx_hash))
-                continue;
-            dap_chain_datum_tx_t *l_tx_prev = (dap_chain_datum_tx_t *)(a_chain->callback_datum_find_by_hash(a_chain, &l_prev_tx_hash, NULL, NULL)->data);
-            if (!l_tx_prev)
-                continue;
-            uint8_t* l_prev_item = dap_chain_datum_tx_item_get_nth(l_tx_prev, TX_ITEM_TYPE_OUT_ALL, l_prev_idx);
-            if (!l_prev_item)
-                continue;
-            uint8_t l_out_type = *(uint8_t *)l_tx_item;
-            switch(l_out_type){
-                case TX_ITEM_TYPE_OUT_OLD: {
-                    l_value = GET_256_FROM_64(((dap_chain_tx_out_old_t*)l_tx_item)->header.value);
-                    l_addr_from = ((dap_chain_tx_out_old_t*)l_tx_item)->addr;
-                } break;
-                case TX_ITEM_TYPE_OUT:
-                case TX_ITEM_TYPE_OUT_EXT: {
-                    l_value = ((dap_chain_tx_out_ext_t*)l_tx_item)->header.value;
-                    l_addr_from = ((dap_chain_tx_out_ext_t*)l_tx_item)->addr;
-                } break;
-                default:
-                    continue;
-=======
             }
             break;
         case 'd': {
@@ -1268,7 +1158,6 @@
                 dap_list_free_full(l_wallet_tx_item->tx_wallet_inputs, NULL);
                 dap_list_free_full(l_wallet_tx_item->tx_wallet_outputs, NULL);
                 DAP_DELETE(l_wallet_tx_item);
->>>>>>> 5c632455
             }
         }
         default:
@@ -1312,22 +1201,6 @@
                         }
                     }
                 }
-<<<<<<< HEAD
-                // Delete unspent out from unspent outs cache
-                if (!a_ret_code){
-                    unspent_cache_hh_key key;
-                    key.tx_hash = l_prev_tx_hash;
-                    key.out_idx = l_prev_idx;
-                    dap_wallet_cache_unspent_outs_t *l_item = NULL;
-                    HASH_FIND(hh, l_wallet_item->unspent_outputs, &key, sizeof(unspent_cache_hh_key), l_item);
-                    if (l_item){
-                        HASH_DEL(l_wallet_item->unspent_outputs, l_item);
-                        DAP_DELETE(l_item);
-                    }
-                }                
-                pthread_rwlock_unlock(&s_wallet_cache_rwlock);
-            }
-=======
             } break;
             default:
                 break;
@@ -1376,161 +1249,12 @@
                 break;
             }
             break;
->>>>>>> 5c632455
         }
         pthread_rwlock_unlock(&s_wallet_cache_rwlock);
     }
-<<<<<<< HEAD
-
     return l_ret_val;
 }
 
-static void s_callback_datum_removed_notify(void *a_arg, dap_chain_hash_fast_t *a_datum_hash, dap_chain_datum_t *a_datum)
-{
-    if (!a_datum_hash || !a_datum || a_datum->header.type_id != DAP_CHAIN_DATUM_TX)
-        return;
-
-    dap_atom_notify_arg_t *l_arg = (dap_atom_notify_arg_t*)a_arg;
-    dap_chain_datum_tx_t *l_tx = (dap_chain_datum_tx_t*)a_datum->data;
-    int l_out_idx = 0, i = 0;
-    uint8_t *l_tx_item = NULL;
-    size_t l_size;
-    // remove this tx outs from unspent outs cache
-    TX_ITEM_ITER_TX_TYPE(l_tx_item, TX_ITEM_TYPE_OUT_ALL, l_size, i, l_tx) {
-        uint8_t l_out_type = *l_tx_item;
-        dap_chain_addr_t l_addr = {};
-        switch(l_out_type){
-            case TX_ITEM_TYPE_OUT_OLD: {
-                l_addr = ((dap_chain_tx_out_old_t*)l_tx_item)->addr;
-            } break;
-            case TX_ITEM_TYPE_OUT: {
-                l_addr = ((dap_chain_tx_out_t*)l_tx_item)->addr;
-            } break;
-            case TX_ITEM_TYPE_OUT_EXT: {
-                l_addr = ((dap_chain_tx_out_ext_t*)l_tx_item)->addr;
-            } break;
-            default:{
-                l_out_idx++;
-                continue;
-            }   
-        }
-
-        if(!dap_chain_addr_is_blank(&l_addr) && 
-                ((s_wallets_cache_type == DAP_WALLET_CACHE_TYPE_LOCAL &&
-                dap_chain_wallet_addr_cache_get_name(&l_addr) != NULL) || s_wallets_cache_type == DAP_WALLET_CACHE_TYPE_ALL) &&
-                l_addr.net_id.uint64 == l_arg->chain->net_id.uint64
-            ){
-            pthread_rwlock_wrlock(&s_wallet_cache_rwlock);
-            dap_wallet_cache_t *l_wallet_item = NULL;
-            HASH_FIND(hh, s_wallets_cache, &l_addr, sizeof(dap_chain_addr_t), l_wallet_item);
-            if (l_wallet_item){
-                dap_wallet_tx_cache_t *l_wallet_tx_item = NULL;
-                HASH_FIND(hh, l_wallet_item->wallet_txs, a_datum_hash, sizeof(dap_hash_fast_t), l_wallet_tx_item);
-                if (l_wallet_tx_item){
-                    HASH_DEL(l_wallet_item->wallet_txs, l_wallet_tx_item);
-                    dap_list_free_full(l_wallet_tx_item->tx_wallet_outputs, NULL);
-                    DAP_DEL_Z(l_wallet_tx_item);
-                }
-                if (!l_wallet_item->wallet_txs){
-                    HASH_DEL(s_wallets_cache, l_wallet_item);
-                    DAP_DEL_Z(l_wallet_item);
-                }
-                                
-                unspent_cache_hh_key key = {0};
-                key.tx_hash = *a_datum_hash;
-                key.out_idx = l_out_idx;
-                dap_wallet_cache_unspent_outs_t *l_item = NULL;
-                HASH_FIND(hh, l_wallet_item->unspent_outputs, &key, sizeof(unspent_cache_hh_key), l_item);
-                if (l_item){
-                    HASH_DEL(l_wallet_item->unspent_outputs, l_item);
-                    DAP_DELETE(l_item);
-                }
-            }
-            pthread_rwlock_unlock(&s_wallet_cache_rwlock);
-        }
-        l_out_idx++;
-    }
-
-    // return previous transactions outs to unspent outs cache
-    TX_ITEM_ITER_TX_TYPE(l_tx_item, TX_ITEM_TYPE_IN_ALL, l_size, i, l_tx) {
-        uint8_t l_cond_type = *l_tx_item;
-        dap_chain_addr_t l_addr_from = {};
-        if(l_cond_type == TX_ITEM_TYPE_IN){
-            dap_hash_fast_t l_prev_tx_hash = ((dap_chain_tx_in_t*)l_tx_item)->header.tx_prev_hash;
-            int l_prev_idx = ((dap_chain_tx_in_t*)l_tx_item)->header.tx_out_prev_idx;
-            if (dap_hash_fast_is_blank(&l_prev_tx_hash))
-                continue;
-            dap_chain_datum_tx_t *l_tx_prev = (dap_chain_datum_tx_t *)(l_arg->chain->callback_datum_find_by_hash(l_arg->chain, &l_prev_tx_hash, NULL, NULL)->data);
-            if (!l_tx_prev)
-                continue;
-            uint8_t* l_prev_item = dap_chain_datum_tx_item_get_nth(l_tx_prev, TX_ITEM_TYPE_OUT_ALL, l_prev_idx);
-            if (!l_prev_item)
-                continue;
-            uint8_t l_out_type = *(uint8_t *)l_prev_item;
-            switch(l_out_type){
-                case TX_ITEM_TYPE_OUT_OLD: {
-                    l_addr_from = ((dap_chain_tx_out_old_t*)l_prev_item)->addr;
-                } break;
-                case TX_ITEM_TYPE_OUT:
-                case TX_ITEM_TYPE_OUT_EXT: {
-                    l_addr_from = ((dap_chain_tx_out_ext_t*)l_prev_item)->addr;
-                } break;
-                default:
-                    continue;
-            }
-
-            if(!dap_chain_addr_is_blank(&l_addr_from) && ((s_wallets_cache_type == DAP_WALLET_CACHE_TYPE_LOCAL &&
-                dap_chain_wallet_addr_cache_get_name(&l_addr_from) != NULL) || s_wallets_cache_type == DAP_WALLET_CACHE_TYPE_ALL) &&
-                l_addr_from.net_id.uint64 == l_arg->chain->net_id.uint64
-                ){
-                pthread_rwlock_wrlock(&s_wallet_cache_rwlock);
-                dap_wallet_cache_t *l_wallet_item = NULL;
-                HASH_FIND(hh, s_wallets_cache, &l_addr_from, sizeof(dap_chain_addr_t), l_wallet_item);
-                if (l_wallet_item){
-                    dap_wallet_tx_cache_t *l_wallet_tx_item = NULL;
-                    HASH_FIND(hh, l_wallet_item->wallet_txs, a_datum_hash, sizeof(dap_hash_fast_t), l_wallet_tx_item);
-                    if (l_wallet_tx_item){
-                        HASH_DEL(l_wallet_item->wallet_txs, l_wallet_tx_item);
-                        dap_list_free_full(l_wallet_tx_item->tx_wallet_outputs, NULL);
-                        DAP_DEL_Z(l_wallet_tx_item);
-                    }
-                    // Add unspent out into cache
-                    dap_wallet_tx_cache_t *l_wallet_prev_tx_item = NULL;
-                    HASH_FIND(hh, l_wallet_item->wallet_txs, &l_prev_tx_hash, sizeof(dap_hash_fast_t), l_wallet_prev_tx_item);
-                    if (l_wallet_prev_tx_item){
-                        if (!l_wallet_prev_tx_item->ret_code){
-                            void *l_out = NULL;
-                            for (dap_list_t *it = l_wallet_prev_tx_item->tx_wallet_outputs; it; it=it->next){
-                                if (((dap_wallet_tx_cache_output_t *)it->data)->tx_out_idx == l_prev_idx)
-                                    l_out = ((dap_wallet_tx_cache_output_t *)it->data)->tx_out;
-                            }
-                            if (l_out){
-                                dap_wallet_cache_unspent_outs_t *l_unspent_out = DAP_NEW_Z(dap_wallet_cache_unspent_outs_t);
-                                l_unspent_out->key.tx_hash = l_prev_tx_hash;
-                                l_unspent_out->key.out_idx = l_prev_idx;
-                                l_unspent_out->output = l_out;
-                                if (l_out_type != TX_ITEM_TYPE_OUT_EXT)
-                                    dap_strncpy(l_unspent_out->token_ticker, l_wallet_prev_tx_item->token_ticker, DAP_CHAIN_TICKER_SIZE_MAX);
-                                else
-                                    dap_strncpy(l_unspent_out->token_ticker, ((dap_chain_tx_out_ext_t*)l_tx_item)->token, DAP_CHAIN_TICKER_SIZE_MAX);
-                                HASH_ADD(hh, l_wallet_item->unspent_outputs, key, sizeof(unspent_cache_hh_key), l_unspent_out);
-                            }
-                        }   
-                    }
-                    
-                }
-                pthread_rwlock_unlock(&s_wallet_cache_rwlock);
-            }               
-        }
-    }            
-}
-
-
-=======
-    return l_ret_val;
-}
-
->>>>>>> 5c632455
 static void s_wallet_cache_iter_fill(dap_chain_wallet_cache_iter_t *a_cache_iter, dap_wallet_tx_cache_t *a_cache_index)
 {
     a_cache_iter->cur_item = (void*)a_cache_index;
