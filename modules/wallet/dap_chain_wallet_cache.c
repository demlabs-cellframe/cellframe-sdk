/*
 * Authors:
 * Frolov Daniil <daniil.frolov@demlabs.com>
 * DeM Labs Inc.   https://demlabs.net
 * DeM Labs Open source community https://github.com/demlabsinc
 * Copyright  (c) 2017-2018
 * All rights reserved.

 This file is part of DAP (Distributed Applications Platform) the open source project

    DAP (Distributed Applications Platform) is free software: you can redistribute it and/or modify
    it under the terms of the GNU General Public License as published by
    the Free Software Foundation, either version 3 of the License, or
    (at your option) any later version.

    DAP is distributed in the hope that it will be useful,
    but WITHOUT ANY WARRANTY; without even the implied warranty of
    MERCHANTABILITY or FITNESS FOR A PARTICULAR PURPOSE.  See the
    GNU General Public License for more details.

    You should have received a copy of the GNU General Public License
    along with any DAP based project.  If not, see <http://www.gnu.org/licenses/>.

    MODIFICATION HISTORY:

    27-APR-2021 RRL Added password protected wallet support

*/

#include <stdlib.h>
#include <stdio.h>
#include <time.h>
#include <stdlib.h>
#include <stddef.h>
#include <stdint.h>
#include <string.h>
#include <dirent.h>
#include <errno.h>
#include <sys/types.h>
#include <sys/stat.h>

#include <pthread.h>

#include "dap_chain_wallet_cache.h"
#include "dap_chain_wallet.h"
#include "dap_chain.h"
#include "dap_common.h"



#define LOG_TAG "dap_chain_wallet_cache"

typedef enum dap_s_wallets_cache_type{
    DAP_WALLET_CACHE_TYPE_DISABLED = 0,
    DAP_WALLET_CACHE_TYPE_LOCAL,
    DAP_WALLET_CACHE_TYPE_ALL
} dap_s_wallets_cache_type_t;

typedef struct dap_wallet_tx_cache_input{
    dap_chain_hash_fast_t tx_prev_hash; 
    int tx_out_prev_idx;
    uint256_t value;
} dap_wallet_tx_cache_input_t;

typedef struct dap_wallet_tx_cache_output{
    void* tx_out;
    int tx_out_idx;
} dap_wallet_tx_cache_output_t;

typedef struct dap_wallet_tx_cache {
    dap_hash_fast_t tx_hash;
    dap_hash_fast_t atom_hash;
    dap_chain_datum_tx_t *tx;
    char token_ticker[DAP_CHAIN_TICKER_SIZE_MAX];
    bool multichannel;
    int ret_code;
    dap_chain_net_srv_uid_t srv_uid; 
    dap_chain_tx_tag_action_type_t action;
    dap_list_t *tx_wallet_inputs;
    dap_list_t *tx_wallet_outputs;
    UT_hash_handle hh;
} dap_wallet_tx_cache_t;

typedef struct unspent_cache_hh_key {
    dap_hash_fast_t tx_hash;
    int out_idx;
} DAP_ALIGN_PACKED unspent_cache_hh_key;

typedef struct dap_wallet_cache_unspent_outs {
    unspent_cache_hh_key key;
    dap_wallet_tx_cache_output_t *output;
    char token_ticker[DAP_CHAIN_TICKER_SIZE_MAX];
    
    UT_hash_handle hh;
} dap_wallet_cache_unspent_outs_t;

typedef struct dap_s_wallets_cache {
    dap_chain_addr_t wallet_addr;
    dap_wallet_tx_cache_t *wallet_txs;
    dap_wallet_cache_unspent_outs_t *unspent_outputs;

    _Atomic bool is_loading;
    UT_hash_handle hh;
} dap_wallet_cache_t;

typedef struct dap_atom_notify_arg {
    dap_chain_t *chain;
    dap_chain_net_t *net;
} dap_atom_notify_arg_t;

static dap_s_wallets_cache_type_t s_wallets_cache_type = DAP_WALLET_CACHE_TYPE_LOCAL;
static dap_wallet_cache_t *s_wallets_cache = NULL;
static pthread_rwlock_t s_wallet_cache_rwlock;
static bool s_debug_more = false;

static int s_save_tx_cache_for_addr(dap_chain_t *a_chain, dap_chain_addr_t *a_addr, dap_chain_datum_tx_t *a_tx,
                                    dap_hash_fast_t *a_tx_hash, dap_hash_fast_t *a_atom_hash, int a_ret_code, char* a_main_token_ticker,
                                    dap_chain_net_srv_uid_t a_srv_uid, dap_chain_tx_tag_action_type_t a_action, char a_cache_op);
static int s_save_cache_for_addr_in_net(dap_chain_net_t *a_net, dap_chain_addr_t *a_addr);
static void s_callback_datum_notify(void *a_arg, dap_chain_hash_fast_t *a_datum_hash, dap_hash_fast_t *a_atom_hash, void *a_datum, 
                                    size_t a_datum_size, int a_ret_code, uint32_t a_action, 
                                    dap_chain_net_srv_uid_t a_uid);
static void s_callback_datum_removed_notify(void *a_arg, dap_chain_hash_fast_t *a_datum_hash, dap_chain_datum_t *a_datum);
static void s_wallet_opened_callback(dap_chain_wallet_t *a_wallet, void *a_arg);

static char * s_wallet_cache_type_to_str(dap_s_wallets_cache_type_t a_type)
{
    switch (a_type){
        case DAP_WALLET_CACHE_TYPE_DISABLED:
            return "DISABLED";
        case DAP_WALLET_CACHE_TYPE_LOCAL:
            return "LOCAL";
        case DAP_WALLET_CACHE_TYPE_ALL:
            return "ALL";
        default:
            return "UNKNOWN";
    }
}

int dap_chain_wallet_cache_init()
{
    const char *l_walet_cache_type_str = dap_config_get_item_str(g_config, "wallets", "wallets_cache");
    if (l_walet_cache_type_str){
        if (!dap_strcmp(l_walet_cache_type_str, "disable")){
            s_wallets_cache_type = DAP_WALLET_CACHE_TYPE_DISABLED;
        } else if (!dap_strcmp(l_walet_cache_type_str, "local")){
            s_wallets_cache_type = DAP_WALLET_CACHE_TYPE_LOCAL;
        } else if (!dap_strcmp(l_walet_cache_type_str, "all")){
            s_wallets_cache_type = DAP_WALLET_CACHE_TYPE_ALL;
        } else {
            log_it( L_WARNING, "Unknown cache type in config. Remain default: %s", s_wallet_cache_type_to_str(s_wallets_cache_type));
        }
    }

    s_debug_more = dap_config_get_item_bool_default(g_config,"wallet","debug_more", s_debug_more);

    if (s_wallets_cache_type == DAP_WALLET_CACHE_TYPE_DISABLED){
        debug_if(s_debug_more, L_DEBUG, "Wallet cache is disabled.");
        return 0;
    }

    log_it(L_INFO, "Wallet cache type: %s", s_wallet_cache_type_to_str(s_wallets_cache_type));

    pthread_rwlock_init(&s_wallet_cache_rwlock, NULL);

    // Add notify callback for all chain with transactions in all nets
    for(dap_chain_net_t *l_net = dap_chain_net_iter_start(); l_net; l_net=dap_chain_net_iter_next(l_net)){
        // Find chain with transactions
        dap_chain_t *l_chain = l_net->pub.chains;
        while (l_chain){
            for(int i = 0; i < l_chain->datum_types_count; i++) {
                if(l_chain->datum_types[i] == CHAIN_TYPE_TX){
                    dap_atom_notify_arg_t *l_arg = DAP_NEW_Z(dap_atom_notify_arg_t);
                    l_arg->chain = l_chain;
                    l_arg->net = l_net;
                    dap_proc_thread_t *l_pt = dap_proc_thread_get_auto();
                    dap_chain_add_callback_datum_index_notify(l_chain, s_callback_datum_notify, l_pt, l_arg);
                    dap_chain_add_callback_datum_removed_from_index_notify(l_chain, s_callback_datum_removed_notify, l_pt, l_arg);
                }
            }
            l_chain=l_chain->next;
        }
        
    }

    dap_list_t *l_local_addr_list = dap_chain_wallet_get_local_addr();
    pthread_rwlock_wrlock(&s_wallet_cache_rwlock);
    for(dap_list_t *it = l_local_addr_list; it; it=it->next){
        dap_chain_addr_t *l_addr = (dap_chain_addr_t *)it->data;
        dap_wallet_cache_t *l_wallet_item = NULL;

        HASH_FIND(hh, s_wallets_cache, l_addr, sizeof(dap_chain_addr_t), l_wallet_item);
        if (!l_wallet_item){
            l_wallet_item = DAP_NEW_Z(dap_wallet_cache_t);
            memcpy (&l_wallet_item->wallet_addr, l_addr, sizeof(dap_chain_addr_t));
            HASH_ADD(hh, s_wallets_cache, wallet_addr, sizeof(dap_chain_addr_t), l_wallet_item);
            debug_if(s_debug_more, L_DEBUG, "Wallet %s saved.", dap_chain_addr_to_str_static(l_addr));
        }
    }
    pthread_rwlock_unlock(&s_wallet_cache_rwlock);
    dap_list_free_full(l_local_addr_list, NULL);
    dap_chain_wallet_add_wallet_opened_notify(s_wallet_opened_callback, NULL);
    dap_chain_wallet_add_wallet_created_notify(s_wallet_opened_callback, NULL);

    return 0;
}

int dap_chain_wallet_cache_deinit()
{

    return 0;
}

int dap_chain_wallet_cache_tx_find(dap_chain_addr_t *a_addr, char *a_token, dap_chain_datum_tx_t **a_datum, dap_hash_fast_t *a_tx_hash_curr, int* a_ret_code)
{
    dap_wallet_cache_t *l_wallet_item = NULL;

    if (s_wallets_cache_type == DAP_WALLET_CACHE_TYPE_DISABLED){
        debug_if(s_debug_more, L_DEBUG, "Wallet cache is disabled.");
        return -101;
    }

    pthread_rwlock_rdlock(&s_wallet_cache_rwlock);
    HASH_FIND(hh, s_wallets_cache, a_addr, sizeof(dap_chain_addr_t), l_wallet_item);
    if (!l_wallet_item || l_wallet_item->is_loading){
        log_it(L_INFO, "Can't find wallet with address %s", dap_chain_addr_to_str_static(a_addr));
        pthread_rwlock_unlock(&s_wallet_cache_rwlock);
        return -101;
    }
    dap_wallet_tx_cache_t *l_current_wallet_tx = NULL;
    if (!dap_hash_fast_is_blank(a_tx_hash_curr)) {
        // find start transaction
        HASH_FIND(hh, l_wallet_item->wallet_txs, a_tx_hash_curr, sizeof(dap_chain_hash_fast_t), l_current_wallet_tx);
        if (!l_current_wallet_tx){
            debug_if(s_debug_more, L_DEBUG, "Can't find tx %s for address %s", dap_hash_fast_to_str_static(a_tx_hash_curr), dap_chain_addr_to_str_static(a_addr));
            pthread_rwlock_unlock(&s_wallet_cache_rwlock);
            return 0;
        }

        if (!l_current_wallet_tx->hh.next){
            pthread_rwlock_unlock(&s_wallet_cache_rwlock);
            return 0;
        }
        // start searching from the next hash after a_tx_first_hash
        l_current_wallet_tx = l_current_wallet_tx->hh.next;
    } else {
        // find wallet
        l_current_wallet_tx = l_wallet_item->wallet_txs;
    }


    // Go iterate wallet txs
    dap_wallet_tx_cache_t *l_current_wallet_tx_iter = NULL, *l_tmp = NULL;
    HASH_ITER(hh, l_current_wallet_tx, l_current_wallet_tx_iter, l_tmp) {
        if (l_current_wallet_tx_iter->ret_code != DAP_LEDGER_CHECK_OK)
            continue;
        bool skip = false;
        if (a_token){
            skip = true;
            if (*l_current_wallet_tx_iter->token_ticker &&
                !dap_strcmp(l_current_wallet_tx_iter->token_ticker, a_token))
            {
                skip = false;
            } else if (l_current_wallet_tx_iter->multichannel){
                for (dap_list_t *l_temp = l_current_wallet_tx_iter->tx_wallet_outputs; l_temp; l_temp=l_temp->next){
                    dap_wallet_tx_cache_output_t *l_cur_out_cache = (dap_wallet_tx_cache_output_t*)l_temp->data;
                    if ((*(dap_chain_tx_item_type_t*)l_cur_out_cache->tx_out == TX_ITEM_TYPE_OUT_EXT) && !dap_strcmp(a_token, ((dap_chain_tx_out_ext_t*)l_cur_out_cache->tx_out)->token)){
                        skip = false;
                        break;
                    }
                }
            }
        }
        
        if (skip)
            continue;

        // Now work with it
        *a_tx_hash_curr = l_current_wallet_tx_iter->tx_hash;
        if (a_datum)
            *a_datum = l_current_wallet_tx_iter->tx;
        if(a_ret_code)
            *a_ret_code = l_current_wallet_tx_iter->ret_code;
        pthread_rwlock_unlock(&s_wallet_cache_rwlock);
        return 0;
    }
    
    if (a_tx_hash_curr)
        memset(a_tx_hash_curr, 0, sizeof(*a_tx_hash_curr));
    if (a_datum)
        *a_datum = NULL;
    if(a_ret_code)
        *a_ret_code = 0;

    pthread_rwlock_unlock(&s_wallet_cache_rwlock);    
    return 0;
}

int dap_chain_wallet_cache_tx_find_in_history(dap_chain_addr_t *a_addr, char **a_token, int* a_ret_code, dap_chain_tx_tag_action_type_t *a_action,
                                    dap_chain_net_srv_uid_t *a_uid, dap_chain_datum_tx_t **a_datum, dap_hash_fast_t *a_tx_hash_curr)
{
    dap_wallet_cache_t *l_wallet_item = NULL;

    if (s_wallets_cache_type == DAP_WALLET_CACHE_TYPE_DISABLED){
        debug_if(s_debug_more, L_DEBUG, "Wallet cache is disabled.");
        return -101;
    }

    if (!a_tx_hash_curr)
        return -100;

    pthread_rwlock_rdlock(&s_wallet_cache_rwlock);
    HASH_FIND(hh, s_wallets_cache, a_addr, sizeof(dap_chain_addr_t), l_wallet_item);
    if (!l_wallet_item || l_wallet_item->is_loading){
        debug_if(s_debug_more, L_DEBUG, "Can't find wallet with address %s", dap_chain_addr_to_str_static(a_addr));
        pthread_rwlock_unlock(&s_wallet_cache_rwlock);
        return -101;
    }
    
    dap_wallet_tx_cache_t *l_current_wallet_tx = NULL;
    if (!dap_hash_fast_is_blank(a_tx_hash_curr)) {
        // find start transaction
        HASH_FIND(hh, l_wallet_item->wallet_txs, a_tx_hash_curr, sizeof(dap_chain_hash_fast_t), l_current_wallet_tx);
        if (l_current_wallet_tx && l_current_wallet_tx->hh.next){
            // start searching from the next hash after a_tx_first_hash
            l_current_wallet_tx = l_current_wallet_tx->hh.next;
        } else 
            l_current_wallet_tx = NULL;   
    } else {
        // find wallet
        l_current_wallet_tx = l_wallet_item->wallet_txs;
    }


    // Go iterate wallet txs
    if (l_current_wallet_tx){
        // Now work with it
        *a_tx_hash_curr = l_current_wallet_tx->tx_hash;
        if (a_datum)
            *a_datum = l_current_wallet_tx->tx;
        if(a_ret_code)
            *a_ret_code = l_current_wallet_tx->ret_code;
        if(a_action)
            *a_action = l_current_wallet_tx->action;
        if(a_uid)
            *a_uid = l_current_wallet_tx->srv_uid;
        if (a_token)
            *a_token = l_current_wallet_tx->token_ticker;
        pthread_rwlock_unlock(&s_wallet_cache_rwlock);
        return 0;
    }
    
    
    if (a_tx_hash_curr)
        memset(a_tx_hash_curr, 0, sizeof(*a_tx_hash_curr));
    if (a_datum)
        *a_datum = NULL;
    if(a_ret_code)
        *a_ret_code = 0;
    if(a_action)
        *a_action = DAP_CHAIN_TX_TAG_ACTION_UNKNOWN;
    if (a_uid)
        memset(a_uid, 0, sizeof(*a_uid));
    if (a_token)
        *a_token = NULL;
    pthread_rwlock_unlock(&s_wallet_cache_rwlock);    
    return 0;
}

int dap_chain_wallet_cache_tx_find_outs(dap_chain_net_t *a_net, const char *a_token_ticker, const dap_chain_addr_t *a_addr, 
                                                    dap_list_t **a_outs_list, uint256_t *a_value_transfer)
{

    dap_list_t *l_list_used_out = NULL; // list of transaction with 'out' items
    uint256_t l_value_transfer = { };
    dap_chain_datum_tx_t *l_tx;

    if (!a_token_ticker){
        log_it(L_ERROR, "Token ticker is not specified.");
        return -100;
    } 
    
    if(!a_addr || dap_chain_addr_is_blank(a_addr)){
        log_it(L_ERROR, "Wallet addr is not specified.");
        return -100;
    }

    if (a_outs_list == NULL){
        log_it(L_ERROR, "a_outs_list is NULL");
        return -100;
    }

    dap_wallet_cache_t *l_wallet_item = NULL;
    pthread_rwlock_rdlock(&s_wallet_cache_rwlock);
    HASH_FIND(hh, s_wallets_cache, a_addr, sizeof(dap_chain_addr_t), l_wallet_item);
    if (!l_wallet_item|| l_wallet_item->is_loading){
        debug_if(s_debug_more, L_DEBUG, "Can't find wallet with address %s", dap_chain_addr_to_str_static(a_addr));
        pthread_rwlock_unlock(&s_wallet_cache_rwlock);
        return -101;
    }

    dap_wallet_cache_unspent_outs_t *l_item_cur = NULL, *l_tmp = NULL;
    HASH_ITER(hh, l_wallet_item->unspent_outputs, l_item_cur, l_tmp) {
        if (dap_strcmp(l_item_cur->token_ticker, a_token_ticker))
            continue;
        else {
            dap_wallet_tx_cache_output_t *l_out_cur = (dap_wallet_tx_cache_output_t*)l_item_cur->output;
            dap_chain_tx_item_type_t l_type = *(dap_chain_tx_item_type_t*)l_out_cur->tx_out;
            uint256_t l_value = { };
            switch (l_type) {
            case TX_ITEM_TYPE_OUT_OLD: {
                dap_chain_tx_out_old_t *l_out = (dap_chain_tx_out_old_t*)l_out_cur->tx_out;
                if (!l_out->header.value)
                    continue;
                l_value = GET_256_FROM_64(l_out->header.value);
            } break;
            case TX_ITEM_TYPE_OUT: {
                dap_chain_tx_out_t *l_out = (dap_chain_tx_out_t*)l_out_cur->tx_out;
                if (IS_ZERO_256(l_out->header.value) )
                    continue;
                l_value = l_out->header.value;
            } break;
            case TX_ITEM_TYPE_OUT_EXT: {
                dap_chain_tx_out_ext_t *l_out_ext = (dap_chain_tx_out_ext_t*)l_out_cur->tx_out;
                if (dap_strcmp(l_out_ext->token, a_token_ticker))
                    continue;
                if (IS_ZERO_256(l_out_ext->header.value) )
                    continue;
                l_value = l_out_ext->header.value;
            } break;
            default:
                continue;
            }

            dap_chain_tx_used_out_item_t *l_item = DAP_NEW_Z(dap_chain_tx_used_out_item_t);
            *l_item = (dap_chain_tx_used_out_item_t) { l_item_cur->key.tx_hash, (uint32_t)l_item_cur->key.out_idx, l_value};
            l_list_used_out = dap_list_append(l_list_used_out, l_item);
            SUM_256_256(l_value_transfer, l_item->value, &l_value_transfer);
        } 
    }
    pthread_rwlock_unlock(&s_wallet_cache_rwlock);

    *a_outs_list = l_list_used_out;
    if (a_value_transfer)
        *a_value_transfer = l_value_transfer;
   
    return 0;
}

int dap_chain_wallet_cache_tx_find_outs_with_val(dap_chain_net_t *a_net, const char *a_token_ticker, const dap_chain_addr_t *a_addr, 
                                                    dap_list_t **a_outs_list, uint256_t a_value_need, uint256_t *a_value_transfer)
{

    dap_list_t *l_list_used_out = NULL; // list of transaction with 'out' items
    uint256_t l_value_transfer = { };
    dap_chain_datum_tx_t *l_tx;

    if (s_wallets_cache_type == DAP_WALLET_CACHE_TYPE_DISABLED){
        debug_if(s_debug_more, L_DEBUG, "Wallet cache is disabled.");
        return -101;
    }

    if (!a_token_ticker){
        log_it(L_ERROR, "Token ticker is not specified.");
        return -100;
    } 
    
    if(!a_addr || dap_chain_addr_is_blank(a_addr)){
        log_it(L_ERROR, "Wallet addr is not specified.");
        return -100;
    }

    if (IS_ZERO_256(a_value_need)){
        log_it(L_ERROR, "Needed value is zero.");
        return -100;
    }

    if (a_outs_list == NULL){
        log_it(L_ERROR, "a_outs_list is NULL");
        return -100;
    }

    dap_wallet_cache_t *l_wallet_item = NULL;
    pthread_rwlock_rdlock(&s_wallet_cache_rwlock);
    HASH_FIND(hh, s_wallets_cache, a_addr, sizeof(dap_chain_addr_t), l_wallet_item);
    if (!l_wallet_item || l_wallet_item->is_loading){
        debug_if(s_debug_more, L_DEBUG, "Can't find wallet with address %s", dap_chain_addr_to_str_static(a_addr));
        pthread_rwlock_unlock(&s_wallet_cache_rwlock);
        return -101;
    }

    dap_wallet_cache_unspent_outs_t *l_item_cur = NULL, *l_tmp = NULL;
    HASH_ITER(hh, l_wallet_item->unspent_outputs, l_item_cur, l_tmp) {
        if (dap_strcmp(l_item_cur->token_ticker, a_token_ticker))
            continue;
        else {
            dap_wallet_tx_cache_output_t *l_out_cur = (dap_wallet_tx_cache_output_t*)l_item_cur->output;
            dap_chain_tx_item_type_t l_type = *(dap_chain_tx_item_type_t*)l_out_cur->tx_out;
            uint256_t l_value = { };
            switch (l_type) {
            case TX_ITEM_TYPE_OUT_OLD: {
                dap_chain_tx_out_old_t *l_out = (dap_chain_tx_out_old_t*)l_out_cur->tx_out;
                if (!l_out->header.value)
                    continue;
                l_value = GET_256_FROM_64(l_out->header.value);
            } break;
            case TX_ITEM_TYPE_OUT: {
                dap_chain_tx_out_t *l_out = (dap_chain_tx_out_t*)l_out_cur->tx_out;
                if (IS_ZERO_256(l_out->header.value) )
                    continue;
                l_value = l_out->header.value;
            } break;
            case TX_ITEM_TYPE_OUT_EXT: {
                dap_chain_tx_out_ext_t *l_out_ext = (dap_chain_tx_out_ext_t*)l_out_cur->tx_out;
                if (dap_strcmp(l_out_ext->token, a_token_ticker))
                    continue;
                if (IS_ZERO_256(l_out_ext->header.value) )
                    continue;
                l_value = l_out_ext->header.value;
            } break;
            default:
                continue;
            }

            dap_chain_tx_used_out_item_t *l_item = DAP_NEW_Z(dap_chain_tx_used_out_item_t);
            *l_item = (dap_chain_tx_used_out_item_t) { l_item_cur->key.tx_hash, (uint32_t)l_item_cur->key.out_idx, l_value};
            l_list_used_out = dap_list_append(l_list_used_out, l_item);
            SUM_256_256(l_value_transfer, l_item->value, &l_value_transfer);
        } 
        if ( compare256(l_value_transfer, a_value_need) >= 0 ) {
            break;
        }
    }
    pthread_rwlock_unlock(&s_wallet_cache_rwlock);

    if (compare256(l_value_transfer, a_value_need) >= 0 && l_list_used_out){
        *a_outs_list = l_list_used_out;
        if (a_value_transfer)
            *a_value_transfer = l_value_transfer;
    } else {
        *a_outs_list = NULL;
        dap_list_free_full(l_list_used_out, NULL);
        if (a_value_transfer)
            *a_value_transfer = uint256_0;
    }
   
    return 0;
}


static int s_save_cache_for_addr_in_net(dap_chain_net_t *a_net, dap_chain_addr_t *a_addr)
{
    dap_chain_t *l_chain = a_net->pub.chains;
    while (l_chain){
        for(int i = 0; i < l_chain->datum_types_count; i++) {
            if(l_chain->datum_types[i] == CHAIN_TYPE_TX){
                dap_chain_datum_iter_t *l_iter = l_chain->callback_datum_iter_create(l_chain);

                for (dap_chain_datum_t *l_datum = l_chain->callback_datum_iter_get_first(l_iter);
                        l_datum;
                        l_datum = l_chain->callback_datum_iter_get_next(l_iter)){

                    if (l_datum->header.type_id == DAP_CHAIN_DATUM_TX)
                        s_save_tx_cache_for_addr(l_chain, a_addr, (dap_chain_datum_tx_t*)l_datum->data, l_iter->cur_hash,l_iter->cur_atom_hash,
                                                 l_iter->ret_code, l_iter->token_ticker, l_iter->uid, l_iter->action, 'a');
                }
                l_chain->callback_datum_iter_delete(l_iter);
                break;
            }
        }
        l_chain=l_chain->next;
    }

    return 0;
}

static void s_callback_datum_notify(void *a_arg, dap_chain_hash_fast_t *a_datum_hash, dap_chain_hash_fast_t *a_atom_hash, void *a_datum, 
                                    size_t a_datum_size, int a_ret_code, uint32_t a_action, dap_chain_net_srv_uid_t a_uid)
{
    dap_atom_notify_arg_t *l_arg = (dap_atom_notify_arg_t*)a_arg;
    dap_chain_datum_t *l_datum = (dap_chain_datum_t*)a_datum;
    if (!l_datum || l_datum->header.type_id != DAP_CHAIN_DATUM_TX)
        return;

    s_save_tx_cache_for_addr(l_arg->chain, NULL, (dap_chain_datum_tx_t*)l_datum->data, a_datum_hash, a_atom_hash, a_ret_code,
                             (char*)dap_ledger_tx_get_token_ticker_by_hash(l_arg->net->pub.ledger, a_datum_hash),
                             a_uid, a_action, 'a');
}

static void s_callback_datum_removed_notify(void *a_arg, dap_chain_hash_fast_t *a_datum_hash, dap_chain_datum_t *a_datum)
{
    if (!a_datum_hash || !a_datum || a_datum->header.type_id != DAP_CHAIN_DATUM_TX)
        return;

    dap_atom_notify_arg_t *l_arg = (dap_atom_notify_arg_t*)a_arg;
    s_save_tx_cache_for_addr(l_arg->chain, NULL, (dap_chain_datum_tx_t*)a_datum->data, a_datum_hash, NULL, 0,
                             NULL, (dap_chain_net_srv_uid_t){ }, DAP_CHAIN_TX_TAG_ACTION_UNKNOWN, 'd');
}

typedef struct wallet_cache_load_args {
    dap_chain_net_t *net;
    dap_chain_addr_t addr;
    dap_wallet_cache_t *wallet_item;
} wallet_cache_load_args_t;

static void *s_wallet_load(void *a_arg)
{
    wallet_cache_load_args_t *l_args = (wallet_cache_load_args_t*)a_arg;

    s_save_cache_for_addr_in_net(l_args->net, &l_args->addr);

    l_args->wallet_item->is_loading = false;
    DAP_DEL_Z(a_arg);

    return NULL;
}


static void s_wallet_opened_callback(dap_chain_wallet_t *a_wallet, void *a_arg)
{

    for(dap_chain_net_t *l_net = dap_chain_net_iter_start(); l_net; l_net=dap_chain_net_iter_next(l_net)){
        if (dap_chain_net_get_load_mode(l_net))
            continue;
        // get wallet addr in current net
        dap_chain_addr_t *l_addr = dap_chain_wallet_get_addr(a_wallet, l_net->pub.id);
        pthread_rwlock_wrlock(&s_wallet_cache_rwlock);
        dap_wallet_cache_t *l_wallet_item = NULL;
        HASH_FIND(hh, s_wallets_cache, l_addr, sizeof(dap_chain_addr_t), l_wallet_item);
        if (l_wallet_item){
            pthread_rwlock_unlock(&s_wallet_cache_rwlock);
            continue;
        }

        l_wallet_item = DAP_NEW_Z(dap_wallet_cache_t);
        memcpy (&l_wallet_item->wallet_addr, l_addr, sizeof(dap_chain_addr_t));
        l_wallet_item->is_loading = true;
        HASH_ADD(hh, s_wallets_cache, wallet_addr, sizeof(dap_chain_addr_t), l_wallet_item);
        pthread_rwlock_unlock(&s_wallet_cache_rwlock);

        wallet_cache_load_args_t *l_args = DAP_NEW_Z(wallet_cache_load_args_t);
        l_args->net = l_net;
        l_args->addr = *l_addr;
        l_args->wallet_item = l_wallet_item;

        pthread_t l_tid;
        pthread_attr_t attr;
        pthread_attr_init(&attr);
        pthread_attr_setdetachstate(&attr, PTHREAD_CREATE_DETACHED);
        pthread_create(&l_tid, &attr, s_wallet_load, l_args);
        
        // s_save_cache_for_addr_in_net(l_net, l_addr); 
    }
}

static int s_out_idx_cmp(dap_list_t *a_l1, dap_list_t *a_l2) {
    dap_wallet_tx_cache_output_t *o1 = a_l1->data,
                                 *o2 = a_l2->data;
    return o1->tx_out_idx != o2->tx_out_idx;
}

static int s_save_tx_cache_for_addr(dap_chain_t *a_chain, dap_chain_addr_t *a_addr, dap_chain_datum_tx_t *a_tx, 
                                    dap_hash_fast_t *a_tx_hash, dap_hash_fast_t *a_atom_hash, int a_ret_code, char* a_main_token_ticker,
                                    dap_chain_net_srv_uid_t a_srv_uid, dap_chain_tx_tag_action_type_t a_action, char a_cache_op)
{
    int l_ret_val = 0, l_items_cnt = 0, l_out_idx = -1;
    bool l_multichannel = false;
#define m_check_addr(addr) (                                                                                    \
    !dap_chain_addr_is_blank(&addr) && (                                                                        \
        a_addr ? dap_chain_addr_compare(&addr, a_addr) :                                                        \
        ( (s_wallets_cache_type == DAP_WALLET_CACHE_TYPE_LOCAL && dap_chain_wallet_addr_cache_get_name(&addr))  \
            || s_wallets_cache_type == DAP_WALLET_CACHE_TYPE_ALL ) )                                            \
    && addr.net_id.uint64 == a_chain->net_id.uint64                                                             \
)
    uint8_t *l_tx_item; size_t l_size;
    TX_ITEM_ITER_TX(l_tx_item, l_size, a_tx) {
        dap_hash_fast_t l_prev_tx_hash;
        dap_chain_addr_t l_addr;
        uint256_t l_value;
        uint8_t *l_prev_item = NULL;
<<<<<<< HEAD
        int l_prev_idx = 0;
        uint8_t l_item_type = TX_ITEM_TYPE_ANY;
=======
        int l_prev_idx;
>>>>>>> 6eb379dd

        switch(*l_tx_item) {
        case TX_ITEM_TYPE_IN: {
            l_prev_tx_hash = ((dap_chain_tx_in_t*)l_tx_item)->header.tx_prev_hash;
            if ( dap_hash_fast_is_blank(&l_prev_tx_hash) )
                continue;
            dap_chain_datum_t *l_prev_datum = a_chain->callback_datum_find_by_hash(a_chain, &l_prev_tx_hash, NULL, NULL);
            dap_chain_datum_tx_t *l_tx_prev = l_prev_datum ? (dap_chain_datum_tx_t *)(l_prev_datum->data) : NULL;
            if (!l_tx_prev) {
                log_it(L_ERROR, "Can't find previous transaction by hash \"%s\"", dap_hash_fast_to_str_static(&l_prev_tx_hash));
                continue;
            }
            l_prev_idx = ((dap_chain_tx_in_t*)l_tx_item)->header.tx_out_prev_idx;
            l_prev_item = dap_chain_datum_tx_item_get_nth(l_tx_prev, TX_ITEM_TYPE_OUT_ALL, l_prev_idx);
            if (!l_prev_item) {
                log_it(L_ERROR, "Can't find output %d in tx \"%s\"", l_prev_idx, dap_hash_fast_to_str_static(&l_prev_tx_hash));
                continue;
            }
            switch (*l_prev_item) {
            case TX_ITEM_TYPE_OUT_OLD:
                l_value = GET_256_FROM_64(((dap_chain_tx_out_old_t*)l_prev_item)->header.value);
                l_addr = ((dap_chain_tx_out_old_t*)l_prev_item)->addr;
                break;
            case TX_ITEM_TYPE_OUT:
            case TX_ITEM_TYPE_OUT_EXT:
                l_value = ((dap_chain_tx_out_ext_t*)l_prev_item)->header.value;
                l_addr = ((dap_chain_tx_out_ext_t*)l_prev_item)->addr;
                break;
            default:
                continue;
            }
        } break;
        case TX_ITEM_TYPE_OUT_OLD:
            l_addr = ((dap_chain_tx_out_old_t*)l_tx_item)->addr;
            break;
        case TX_ITEM_TYPE_OUT:
            l_addr = ((dap_chain_tx_out_t*)l_tx_item)->addr;
            break;
        case TX_ITEM_TYPE_OUT_EXT:
            l_addr = ((dap_chain_tx_out_ext_t*)l_tx_item)->addr;
            l_multichannel = true;
            break;
        case TX_ITEM_TYPE_OUT_COND:
        /* Make it explicit for possible future STAKE_LOCK adoption */
        // TODO
            ++l_out_idx;
        default:
            continue;
        }
        l_out_idx += (int)(*l_tx_item != TX_ITEM_TYPE_IN);
        
        if ( !m_check_addr(l_addr) )
            continue;

        pthread_rwlock_wrlock(&s_wallet_cache_rwlock);
        dap_wallet_cache_t *l_wallet_item = NULL;
        dap_wallet_tx_cache_t *l_wallet_tx_item = NULL;
        HASH_FIND(hh, s_wallets_cache, &l_addr, sizeof(dap_chain_addr_t), l_wallet_item);
        switch (a_cache_op) {
        case 'a':
            if (!l_wallet_item) {
                l_wallet_item = DAP_NEW_Z(dap_wallet_cache_t);
                l_wallet_item->wallet_addr = l_addr;
                HASH_ADD(hh, s_wallets_cache, wallet_addr, sizeof(dap_chain_addr_t), l_wallet_item);
            } else
                HASH_FIND(hh, l_wallet_item->wallet_txs, a_tx_hash, sizeof(dap_hash_fast_t), l_wallet_tx_item);

            if (!l_wallet_tx_item) {
                l_wallet_tx_item = DAP_NEW(dap_wallet_tx_cache_t);
                *l_wallet_tx_item = (dap_wallet_tx_cache_t){ .tx_hash = *a_tx_hash, .atom_hash = *a_atom_hash, .tx = a_tx,
                    .multichannel = l_multichannel, .ret_code = a_ret_code, .srv_uid = a_srv_uid, .action = a_action };
                dap_strncpy(l_wallet_tx_item->token_ticker, a_main_token_ticker ? a_main_token_ticker : "0", DAP_CHAIN_TICKER_SIZE_MAX);
                HASH_ADD(hh, l_wallet_item->wallet_txs, tx_hash, sizeof(dap_hash_fast_t), l_wallet_tx_item);
            }
            break;
        case 'd': {
            if (!l_wallet_item)
                continue;
            HASH_FIND(hh, l_wallet_item->wallet_txs, a_tx_hash, sizeof(dap_hash_fast_t), l_wallet_tx_item);
            if (l_wallet_tx_item){
                HASH_DEL(l_wallet_item->wallet_txs, l_wallet_tx_item);
                dap_list_free_full(l_wallet_tx_item->tx_wallet_inputs, NULL);
                dap_list_free_full(l_wallet_tx_item->tx_wallet_outputs, NULL);
                DAP_DELETE(l_wallet_tx_item);
            }
        }
        default:
            continue;
        }

        switch (*l_tx_item) {
        case TX_ITEM_TYPE_IN:
            switch (a_cache_op) {
            case 'a': {
                dap_wallet_tx_cache_input_t *l_tx_in = DAP_NEW(dap_wallet_tx_cache_input_t);
                *l_tx_in = (dap_wallet_tx_cache_input_t) { .tx_prev_hash = l_prev_tx_hash, .tx_out_prev_idx = l_prev_idx, .value = l_value };
                l_wallet_tx_item->tx_wallet_inputs = dap_list_append(l_wallet_tx_item->tx_wallet_inputs, l_tx_in);
                /* Delete unspent out from cache */
                if (!a_ret_code) {
                    dap_wallet_cache_unspent_outs_t *l_item = NULL;
                    unspent_cache_hh_key key = { .tx_hash = l_prev_tx_hash, .out_idx = l_prev_idx };
                    HASH_FIND(hh, l_wallet_item->unspent_outputs, &key, sizeof(unspent_cache_hh_key), l_item);
                    if (l_item) {
                        HASH_DEL(l_wallet_item->unspent_outputs, l_item);
                        DAP_DELETE(l_item);
                    }
                }
            } break;
            case 'd': {
                dap_wallet_tx_cache_t *l_wallet_prev_tx_item = NULL;
                HASH_FIND(hh, l_wallet_item->wallet_txs, &l_prev_tx_hash, sizeof(dap_hash_fast_t), l_wallet_prev_tx_item);
                if ( l_wallet_prev_tx_item && !l_wallet_prev_tx_item->ret_code ) {
                    dap_wallet_tx_cache_output_t l_sought_out = { .tx_out_idx = l_prev_idx };
                    dap_list_t *l_out_item = dap_list_find(l_wallet_prev_tx_item->tx_wallet_outputs, &l_sought_out, s_out_idx_cmp);
                    if (l_out_item) {
                        dap_wallet_cache_unspent_outs_t *l_item = NULL;
                        unspent_cache_hh_key l_key = { .tx_hash = l_prev_tx_hash, .out_idx = l_prev_idx };
                        HASH_FIND(hh, l_wallet_item->unspent_outputs, &l_key, sizeof(unspent_cache_hh_key), l_item);
                        if ( !l_item ) {
                            l_item = DAP_NEW(dap_wallet_cache_unspent_outs_t);
                            *l_item = (dap_wallet_cache_unspent_outs_t) { .key = l_key, .output = l_out_item->data };
                            dap_strncpy(l_item->token_ticker, *l_prev_item == TX_ITEM_TYPE_OUT_EXT ? ((dap_chain_tx_out_ext_t*)l_prev_item)->token
                                        : l_wallet_prev_tx_item->token_ticker, DAP_CHAIN_TICKER_SIZE_MAX);
                            HASH_ADD(hh, l_wallet_item->unspent_outputs, key, sizeof(unspent_cache_hh_key), l_item);
                        }
                    }
                }
            } break;
            default:
                break;
            }
            break;
        default:
            switch (a_cache_op) {
            case 'a': {
                dap_wallet_tx_cache_output_t *l_out = NULL;
                dap_wallet_tx_cache_output_t l_sought_out = { .tx_out_idx = l_out_idx };
                dap_list_t *l_out_item = dap_list_find(l_wallet_tx_item->tx_wallet_outputs, &l_sought_out, s_out_idx_cmp);
                if ( !l_out_item ) {
                    l_out = DAP_NEW(dap_wallet_tx_cache_output_t);
                    *l_out = (dap_wallet_tx_cache_output_t){ .tx_out = l_tx_item, .tx_out_idx = l_out_idx };
                    l_wallet_tx_item->tx_wallet_outputs = dap_list_append(l_wallet_tx_item->tx_wallet_outputs, l_out);
                } else 
                    l_out = l_out_item->data;
                /* Add unspent out to cache */ 
                if (!a_ret_code) {
                    dap_wallet_cache_unspent_outs_t *l_item = NULL;
                    unspent_cache_hh_key l_key = { .tx_hash = *a_tx_hash, .out_idx = l_out_idx };
                    HASH_FIND(hh, l_wallet_item->unspent_outputs, &l_key, sizeof(unspent_cache_hh_key), l_item);
                    if ( !l_item ) {
                        l_item = DAP_NEW(dap_wallet_cache_unspent_outs_t);
                        *l_item = (dap_wallet_cache_unspent_outs_t) { .key = l_key, .output = l_out };
                        dap_strncpy(l_item->token_ticker, *l_tx_item == TX_ITEM_TYPE_OUT_EXT ? ((dap_chain_tx_out_ext_t*)l_tx_item)->token
                                : a_main_token_ticker ? a_main_token_ticker : "0", DAP_CHAIN_TICKER_SIZE_MAX);                   
                        HASH_ADD(hh, l_wallet_item->unspent_outputs, key, sizeof(unspent_cache_hh_key), l_item);
                    }
                }
            } break;
            case 'd': {
                if ( !l_wallet_item->wallet_txs ) {
                    HASH_DEL(s_wallets_cache, l_wallet_item);
                    DAP_DELETE(l_wallet_item);
                }            
                unspent_cache_hh_key key = { .tx_hash = *a_tx_hash, .out_idx = l_out_idx };
                dap_wallet_cache_unspent_outs_t *l_item = NULL;
                HASH_FIND(hh, l_wallet_item->unspent_outputs, &key, sizeof(unspent_cache_hh_key), l_item);
                if (l_item) {
                    HASH_DEL(l_wallet_item->unspent_outputs, l_item);
                    DAP_DELETE(l_item);
                }
            } break;
            default:
                break;
            }
            break;
        }
        pthread_rwlock_unlock(&s_wallet_cache_rwlock);
    }
    return l_ret_val;
}

static void s_wallet_cache_iter_fill(dap_chain_wallet_cache_iter_t *a_cache_iter, dap_wallet_tx_cache_t *a_cache_index)
{
    a_cache_iter->cur_item = (void*)a_cache_index;
    if (a_cache_index) {
        a_cache_iter->cur_tx = a_cache_index->tx;
        a_cache_iter->cur_hash = &a_cache_index->tx_hash;
        a_cache_iter->cur_atom_hash = &a_cache_index->atom_hash;
        a_cache_iter->ret_code = a_cache_index->ret_code;
        a_cache_iter->action = a_cache_index->action;
        a_cache_iter->uid = a_cache_index->srv_uid;    
        a_cache_iter->token_ticker = dap_strcmp(a_cache_index->token_ticker, "0") ? a_cache_index->token_ticker : NULL;
    } else {
        a_cache_iter->cur_tx = NULL;
        a_cache_iter->cur_hash = NULL;
        a_cache_iter->cur_atom_hash = NULL;
        a_cache_iter->ret_code = 0;
        a_cache_iter->token_ticker = NULL;
        a_cache_iter->action = 0;
        a_cache_iter->uid.uint64 = 0;
    }
}


dap_chain_wallet_cache_iter_t *dap_chain_wallet_cache_iter_create(dap_chain_addr_t a_addr)
{
    dap_chain_wallet_cache_iter_t *l_iter = NULL;

    pthread_rwlock_wrlock(&s_wallet_cache_rwlock);
    dap_wallet_cache_t *l_wallet_item = NULL, *l_tmp;
    HASH_FIND(hh, s_wallets_cache, &a_addr, sizeof(dap_chain_addr_t), l_wallet_item);
    if (!l_wallet_item || !l_wallet_item->wallet_txs){
        pthread_rwlock_unlock(&s_wallet_cache_rwlock);
        return l_iter;
    }

    l_iter = DAP_NEW_Z(dap_chain_wallet_cache_iter_t);
    if(!l_iter){
        log_it(L_CRITICAL, "%s", c_error_memory_alloc);
        pthread_rwlock_unlock(&s_wallet_cache_rwlock);
        return NULL;
    }
    l_iter->cur_item = l_wallet_item->wallet_txs;
    l_iter->cur_addr_cache = l_wallet_item;
    pthread_rwlock_unlock(&s_wallet_cache_rwlock);
    return l_iter;
}

void dap_chain_wallet_cache_iter_delete(dap_chain_wallet_cache_iter_t *a_iter)
{
    DAP_DELETE(a_iter);
}

dap_chain_datum_tx_t *dap_chain_wallet_cache_iter_get(dap_chain_wallet_cache_iter_t *a_iter, dap_chain_wallet_getting_type_t a_type)
{
    if (!a_iter)
        return NULL;
        
    switch (a_type){
        case DAP_CHAIN_WALLET_CACHE_GET_FIRST:{
            pthread_rwlock_wrlock(&s_wallet_cache_rwlock);
            dap_wallet_cache_t *l_wallet_cache = (dap_wallet_cache_t*)a_iter->cur_addr_cache;
            s_wallet_cache_iter_fill(a_iter, l_wallet_cache ? l_wallet_cache->wallet_txs : NULL);
            pthread_rwlock_unlock(&s_wallet_cache_rwlock);
        } break;
        case DAP_CHAIN_WALLET_CACHE_GET_LAST:{
            pthread_rwlock_wrlock(&s_wallet_cache_rwlock);
            dap_wallet_cache_t *l_wallet_cache = (dap_wallet_cache_t*)a_iter->cur_addr_cache;
            dap_wallet_tx_cache_t *l_tx_cache = NULL;
            if (l_wallet_cache)
                l_tx_cache = HASH_LAST(l_wallet_cache->wallet_txs);
            s_wallet_cache_iter_fill(a_iter, l_tx_cache);
            pthread_rwlock_unlock(&s_wallet_cache_rwlock);
        } break;
        case DAP_CHAIN_WALLET_CACHE_GET_NEXT:{
            pthread_rwlock_wrlock(&s_wallet_cache_rwlock);
            dap_wallet_tx_cache_t *l_tx_cache = a_iter->cur_item ? (dap_wallet_tx_cache_t*)a_iter->cur_item : NULL;
            l_tx_cache = l_tx_cache && l_tx_cache->hh.next ? l_tx_cache->hh.next : NULL;
            s_wallet_cache_iter_fill(a_iter, l_tx_cache);
            pthread_rwlock_unlock(&s_wallet_cache_rwlock);
        } break;
        case DAP_CHAIN_WALLET_CACHE_GET_PREVIOUS:{
            pthread_rwlock_wrlock(&s_wallet_cache_rwlock);
            dap_wallet_tx_cache_t *l_tx_cache = a_iter->cur_item ? (dap_wallet_tx_cache_t*)a_iter->cur_item : NULL;
            l_tx_cache = l_tx_cache && l_tx_cache->hh.prev ? l_tx_cache->hh.prev : NULL;
            s_wallet_cache_iter_fill(a_iter, l_tx_cache);
            pthread_rwlock_unlock(&s_wallet_cache_rwlock);
        } break;
        default:
            break;
    }

    return a_iter->cur_tx;
}<|MERGE_RESOLUTION|>--- conflicted
+++ resolved
@@ -678,12 +678,7 @@
         dap_chain_addr_t l_addr;
         uint256_t l_value;
         uint8_t *l_prev_item = NULL;
-<<<<<<< HEAD
         int l_prev_idx = 0;
-        uint8_t l_item_type = TX_ITEM_TYPE_ANY;
-=======
-        int l_prev_idx;
->>>>>>> 6eb379dd
 
         switch(*l_tx_item) {
         case TX_ITEM_TYPE_IN: {
