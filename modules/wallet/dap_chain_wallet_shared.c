--- conflicted
+++ resolved
@@ -335,7 +335,6 @@
  * @brief Collect public key hashes from local wallet files
  * @return 0 on success, negative value on error
  */
-<<<<<<< HEAD
 static int s_collect_wallet_pkey_hashes()
 {
     const char *l_wallets_path = dap_chain_wallet_get_path(g_config);
@@ -414,89 +413,6 @@
     dap_list_free(l_certs_list);
     return 0;
 }
-
-=======
- static int s_collect_wallet_pkey_hashes()
- {
-     const char *l_wallets_path = dap_chain_wallet_get_path(g_config);
-     if (!l_wallets_path) {
-         log_it(L_WARNING, "Wallet path not configured");
-         return -2;
-     }
-     // Open wallet directory
-     DIR *l_dir = opendir(l_wallets_path);
-     if (!l_dir) {
-         log_it(L_DEBUG, "Cannot open wallet directory: %s", l_wallets_path);
-         return 0; // Not an error, just no wallets
-     }
-     
-     // Count wallet files first
-     size_t l_wallet_count = 0;
-     struct dirent *l_dir_entry;
-     while ((l_dir_entry = readdir(l_dir)) != NULL) {
-         if (strstr(l_dir_entry->d_name, ".dwallet")) {
-             dap_chain_wallet_t *l_wallet = dap_chain_wallet_open(l_dir_entry->d_name, l_wallets_path, NULL);
-             if (l_wallet) {
-                 dap_hash_fast_t l_pkey_hash;
-                 if (dap_chain_wallet_get_pkey_hash(l_wallet, &l_pkey_hash) != 0) {
-                     log_it(L_WARNING, "Failed to get public key hash from wallet '%s/%s'", l_wallets_path, l_dir_entry->d_name);
-                     continue;
-                 }
-                 hold_tx_hashes_t *l_shared_hashes = DAP_NEW_Z_SIZE_RET_VAL_IF_FAIL(hold_tx_hashes_t, sizeof(hold_tx_hashes_t), -1);
-                 l_shared_hashes->type = HASH_FILE_TYPE_WALLET;
-                 dap_strncpy(l_shared_hashes->name, l_dir_entry->d_name, dap_min(sizeof(l_shared_hashes->name) - 1, strlen(l_dir_entry->d_name) - 8));
-                 log_it(L_DEBUG, "Added wallet '%s' hash: %s", l_dir_entry->d_name, dap_hash_fast_to_str_static(&l_pkey_hash));
-                 dap_global_db_set_sync(s_wallet_shared_gdb_group, dap_hash_fast_to_str_static(&l_pkey_hash), 
-                     l_shared_hashes, sizeof(hold_tx_hashes_t), false);
-             } else {
-                 log_it(L_WARNING, "Cannot open wallet '%s/%s'", l_wallets_path, l_dir_entry->d_name);
-             }
-         }
-     }
-     return 0;
- }
- 
- /**
-  * @brief Collect public key hashes from certificates in memory
-  * @return 0 on success, negative value on error
-  */
- static int s_collect_cert_pkey_hashes()
- {
-     // Get all certificates from memory
-     dap_list_t *l_certs_list = dap_cert_get_all_mem();
-     if (!l_certs_list) {
-         log_it(L_DEBUG, "No certificates found in memory");
-         return 0;
-     }
-     // Extract hashes from certificates
-     for (dap_list_t *l_item = l_certs_list; l_item; l_item = l_item->next) {
-         dap_cert_t *l_cert = (dap_cert_t *)l_item->data;
-         if (!l_cert || !l_cert->enc_key) {
-             log_it(L_WARNING, "Invalid certificate or encryption key in certificate %s", l_cert->name);
-             continue;
-         }
-         if (!l_cert->enc_key->priv_key_data_size || !l_cert->enc_key->priv_key_data) {
-             log_it(L_DEBUG, "Certificate %s without private data ignored", l_cert->name);
-             continue;
-         }
-         dap_hash_fast_t l_pkey_hash;
-         if (dap_cert_get_pkey_hash(l_cert, &l_pkey_hash)) {
-             log_it(L_WARNING, "Failed to get public key hash from certificate '%s'", l_cert->name);
-             continue;
-         }
-         hold_tx_hashes_t *l_shared_hashes = DAP_NEW_Z_SIZE_RET_VAL_IF_FAIL(hold_tx_hashes_t, sizeof(hold_tx_hashes_t), -1);
-         l_shared_hashes->type = HASH_FILE_TYPE_CERT;
-         dap_strncpy(l_shared_hashes->name, l_cert->name, dap_min(sizeof(l_shared_hashes->name) - 1, strlen(l_cert->name)));
-         dap_global_db_set_sync(s_wallet_shared_gdb_group, dap_hash_fast_to_str_static(&l_pkey_hash), 
-                     l_shared_hashes, sizeof(hold_tx_hashes_t), false);
-         log_it(L_DEBUG, "Added certificate '%s' hash: %s", l_cert->name, dap_hash_fast_to_str_static(&l_pkey_hash));
-     }  
-     dap_list_free(l_certs_list);
-     return 0;
- }
- 
- 
->>>>>>> 56ae9939
 
 dap_chain_datum_tx_t *dap_chain_wallet_shared_refilling_tx_create(dap_json_t *a_json_arr_reply, dap_chain_net_t *a_net, dap_enc_key_t *a_enc_key,
     uint256_t a_value, uint256_t a_fee, dap_hash_fast_t *a_tx_in_hash, dap_list_t* a_tsd_items)
@@ -818,11 +734,7 @@
 
 #undef m_sign_fail
 
-<<<<<<< HEAD
-static int s_cli_hold(int a_argc, char **a_argv, int a_arg_index, dap_json_t **a_json_arr_reply, dap_chain_net_t *a_net, dap_chain_t *a_chain, const char *a_hash_out_type)
-=======
 static int s_cli_hold(int a_argc, char **a_argv, int a_arg_index, dap_json_t *a_json_arr_reply, dap_chain_net_t *a_net, dap_chain_t *a_chain, const char *a_hash_out_type)
->>>>>>> 56ae9939
 {
     const char *l_token_str = NULL, 
                 *l_value_str = NULL, 
@@ -847,13 +759,10 @@
         return ERROR_PARAM;
     }
     uint256_t l_value = dap_chain_balance_scan(l_value_str);
-<<<<<<< HEAD
-=======
     if (IS_ZERO_256(l_value)) {
         dap_json_rpc_error_add(a_json_arr_reply, ERROR_VALUE, "Format -value <256 bit integer> and not equal zero");
         return ERROR_VALUE;
     }
->>>>>>> 56ae9939
     dap_cli_server_cmd_find_option_val(a_argv, a_arg_index, a_argc, "-fee", &l_fee_str);
     if (!l_fee_str) {
         dap_json_rpc_error_add(a_json_arr_reply, ERROR_PARAM, "Emitting delegation holding requires parameter -fee");
@@ -954,29 +863,17 @@
         dap_json_rpc_error_add(a_json_arr_reply, ERROR_PLACE, "Can't place transaction for shared funds in mempool");
         return ERROR_PLACE;
     }
-<<<<<<< HEAD
     dap_json_t *l_json_obj_create_val = dap_json_object_new();
-=======
-    dap_json_t * l_json_obj_create_val = dap_json_object_new();
->>>>>>> 56ae9939
     dap_json_object_add_string(l_json_obj_create_val, "status", "success");
     if (dap_strcmp(l_sign_str, ""))
         dap_json_object_add_object(l_json_obj_create_val, "sign", dap_json_object_new_string(l_sign_str));
     dap_json_object_add_object(l_json_obj_create_val, "tx_hash", dap_json_object_new_string(l_tx_hash_str));
-<<<<<<< HEAD
-    dap_json_array_add(*a_json_arr_reply, l_json_obj_create_val);
-=======
     dap_json_array_add(a_json_arr_reply, l_json_obj_create_val);
->>>>>>> 56ae9939
     DAP_DELETE(l_tx_hash_str);
     return DAP_NO_ERROR;
 }
 
-<<<<<<< HEAD
-static int s_cli_refill(int a_argc, char **a_argv, int a_arg_index, dap_json_t **a_json_arr_reply, dap_chain_net_t *a_net, dap_chain_t *a_chain, const char *a_hash_out_type)
-=======
 static int s_cli_refill(int a_argc, char **a_argv, int a_arg_index, dap_json_t *a_json_arr_reply, dap_chain_net_t *a_net, dap_chain_t *a_chain, const char *a_hash_out_type)
->>>>>>> 56ae9939
 {
     const char *l_token_str = NULL, *l_value_str = NULL, *l_wallet_str = NULL, *l_fee_str = NULL, *l_tx_in_hash_str = NULL;
     dap_cli_server_cmd_find_option_val(a_argv, a_arg_index, a_argc, "-value", &l_value_str);
@@ -1044,29 +941,17 @@
         dap_json_rpc_error_add(a_json_arr_reply, ERROR_PLACE, "Can't place transaction for refill shared funds tx in mempool");
         return ERROR_PLACE;
     }
-<<<<<<< HEAD
     dap_json_t *l_json_obj_create_val = dap_json_object_new();
-=======
-    dap_json_t * l_json_obj_create_val = dap_json_object_new();
->>>>>>> 56ae9939
     dap_json_object_add_string(l_json_obj_create_val, "status", "success");
     if (dap_strcmp(l_sign_str, ""))
         dap_json_object_add_object(l_json_obj_create_val, "sign", dap_json_object_new_string(l_sign_str));
     dap_json_object_add_object(l_json_obj_create_val, "tx_hash", dap_json_object_new_string(l_tx_hash_str));
-<<<<<<< HEAD
-    dap_json_array_add(*a_json_arr_reply, l_json_obj_create_val);
-=======
     dap_json_array_add(a_json_arr_reply, l_json_obj_create_val);
->>>>>>> 56ae9939
     DAP_DELETE(l_tx_hash_str);
     return DAP_NO_ERROR;
 }
 
-<<<<<<< HEAD
-static int s_cli_take(int a_argc, char **a_argv, int a_arg_index, dap_json_t **a_json_arr_reply, dap_chain_net_t *a_net, dap_chain_t *a_chain, const char *a_hash_out_type)
-=======
 static int s_cli_take(int a_argc, char **a_argv, int a_arg_index, dap_json_t *a_json_arr_reply, dap_chain_net_t *a_net, dap_chain_t *a_chain, const char *a_hash_out_type)
->>>>>>> 56ae9939
 {
     const char *l_tx_in_hash_str = NULL, *l_addr_str = NULL, *l_value_str = NULL, *l_wallet_str = NULL, *l_fee_str = NULL;
     
@@ -1125,11 +1010,7 @@
     dap_cli_server_cmd_find_option_val(a_argv, a_arg_index, a_argc, "-to_addr", &l_addr_str);
     if (!l_addr_str) {
         dap_enc_key_delete(l_enc_key);
-<<<<<<< HEAD
-        dap_json_rpc_error_add(*a_json_arr_reply, ERROR_PARAM, "Emitting delegation taking requires parameter -to_addr");
-=======
         dap_json_rpc_error_add(a_json_arr_reply, ERROR_PARAM, "Emitting delegation taking requires parameter -to_addr");
->>>>>>> 56ae9939
         return ERROR_PARAM;
     }
 
@@ -1139,11 +1020,7 @@
     if (l_addr_el_count != l_value_el_count) {
         DAP_DELETE(l_to_addr);
         dap_enc_key_delete(l_enc_key);
-<<<<<<< HEAD
-        dap_json_rpc_error_add(*a_json_arr_reply, ERROR_VALUE, "num of '-to_addr' and '-value' should be equal");
-=======
         dap_json_rpc_error_add(a_json_arr_reply, ERROR_VALUE, "num of '-to_addr' and '-value' should be equal");
->>>>>>> 56ae9939
         return ERROR_VALUE;
     }
     // bridge check
@@ -1158,44 +1035,27 @@
 
     l_value = DAP_NEW_Z_COUNT(uint256_t, l_value_el_count);
     if (!l_value) {
-<<<<<<< HEAD
-        dap_json_rpc_error_add(*a_json_arr_reply, ERROR_MEMORY, c_error_memory_alloc);
+        dap_json_rpc_error_add(a_json_arr_reply, ERROR_MEMORY, c_error_memory_alloc);
         DAP_DELETE(l_to_addr);
         dap_enc_key_delete(l_enc_key);
-=======
-        dap_json_rpc_error_add(a_json_arr_reply, ERROR_MEMORY, c_error_memory_alloc);
->>>>>>> 56ae9939
         return ERROR_MEMORY;
     }
     char **l_value_array = dap_strsplit(l_value_str, ",", l_value_el_count);
     if (!l_value_array) {
-<<<<<<< HEAD
         DAP_DELETE(l_value);
         DAP_DELETE(l_to_addr);
         dap_enc_key_delete(l_enc_key);
-        dap_json_rpc_error_add(*a_json_arr_reply, ERROR_PARAM, "Can't read '-to_addr' arg");
-=======
-        DAP_DEL_MULTY(l_value, l_to_addr);
-        dap_enc_key_delete(l_enc_key);
         dap_json_rpc_error_add(a_json_arr_reply, ERROR_PARAM, "Can't read '-to_addr' arg");
->>>>>>> 56ae9939
         return ERROR_PARAM;
     }
     for (size_t i = 0; i < l_value_el_count; ++i) {
         l_value[i] = dap_chain_balance_scan(l_value_array[i]);
         if(IS_ZERO_256(l_value[i])) {
-<<<<<<< HEAD
             DAP_DELETE(l_value);
             DAP_DELETE(l_to_addr);
             dap_strfreev(l_value_array);
             dap_enc_key_delete(l_enc_key);
-            dap_json_rpc_error_add(*a_json_arr_reply, ERROR_VALUE, "Format -value <256 bit integer> and not equal zero");
-=======
-            DAP_DEL_MULTY(l_value, l_to_addr);
-            dap_enc_key_delete(l_enc_key);
-            dap_strfreev(l_value_array);
             dap_json_rpc_error_add(a_json_arr_reply, ERROR_VALUE, "Format -value <256 bit integer> and not equal zero");
->>>>>>> 56ae9939
             return ERROR_VALUE;
         }
     }
@@ -1203,15 +1063,9 @@
 
     // Create emission from conditional transaction
     
-<<<<<<< HEAD
-    dap_chain_datum_tx_t *l_tx = dap_chain_wallet_shared_taking_tx_create(*a_json_arr_reply, a_net, l_enc_key, l_to_addr, l_value, l_addr_el_count, l_fee, &l_tx_in_hash, l_tsd_list);
-    DAP_DEL_MULTY(l_value, l_to_addr);
-    dap_enc_key_delete(l_enc_key);
-=======
     dap_chain_datum_tx_t *l_tx = dap_chain_wallet_shared_taking_tx_create(a_json_arr_reply, a_net, l_enc_key, l_to_addr, l_value, l_addr_el_count, l_fee, &l_tx_in_hash, l_tsd_list);
     dap_enc_key_delete(l_enc_key);
     DAP_DEL_MULTY(l_value, l_to_addr);
->>>>>>> 56ae9939
     dap_list_free_full(l_tsd_list, NULL);
     if (!l_tx) {
         dap_json_rpc_error_add(a_json_arr_reply, ERROR_CREATE, "Can't compose transaction for shared funds");
@@ -1223,29 +1077,17 @@
         dap_json_rpc_error_add(a_json_arr_reply, ERROR_PLACE, "Can't place transaction for shared funds in mempool");
         return ERROR_PLACE;
     }
-<<<<<<< HEAD
     dap_json_t *l_json_obj_create_val = dap_json_object_new();
-=======
-    dap_json_t * l_json_obj_create_val = dap_json_object_new();
->>>>>>> 56ae9939
     dap_json_object_add_string(l_json_obj_create_val, "status", "success");
     if (dap_strcmp(l_sign_str, ""))
         dap_json_object_add_object(l_json_obj_create_val, "sign", dap_json_object_new_string(l_sign_str));
     dap_json_object_add_object(l_json_obj_create_val, "tx_hash", dap_json_object_new_string(l_tx_hash_str));
-<<<<<<< HEAD
-    dap_json_array_add(*a_json_arr_reply, l_json_obj_create_val);
-=======
     dap_json_array_add(a_json_arr_reply, l_json_obj_create_val);
->>>>>>> 56ae9939
     DAP_DELETE(l_tx_hash_str);
     return DAP_NO_ERROR;
 }
 
-<<<<<<< HEAD
-static int s_cli_sign(int a_argc, char **a_argv, int a_arg_index, dap_json_t **a_json_arr_reply, dap_chain_net_t *a_net, dap_chain_t *a_chain, const char *a_hash_out_type)
-=======
 static int s_cli_sign(int a_argc, char **a_argv, int a_arg_index, dap_json_t *a_json_arr_reply, dap_chain_net_t *a_net, dap_chain_t *a_chain, const char *a_hash_out_type)
->>>>>>> 56ae9939
 {
     const char *l_tx_in_hash_str = NULL, *l_wallet_str = NULL, *l_cert_str = NULL;
     dap_cli_server_cmd_find_option_val(a_argv, a_arg_index, a_argc, "-tx", &l_tx_in_hash_str);
@@ -1311,29 +1153,17 @@
     char *l_mempool_group = dap_chain_mempool_group_new(a_chain);
     dap_global_db_del_sync(l_mempool_group, l_tx_in_hash_str);
     DAP_DELETE(l_mempool_group);
-<<<<<<< HEAD
     dap_json_t *l_json_obj_create_val = dap_json_object_new();
-=======
-    dap_json_t * l_json_obj_create_val = dap_json_object_new();
->>>>>>> 56ae9939
     dap_json_object_add_string(l_json_obj_create_val, "status", "success");
     if (dap_strcmp(l_sign_str, ""))
         dap_json_object_add_object(l_json_obj_create_val, "sign", dap_json_object_new_string(l_sign_str));
     dap_json_object_add_object(l_json_obj_create_val, "tx_hash", dap_json_object_new_string(l_tx_hash_str));
-<<<<<<< HEAD
-    dap_json_array_add(*a_json_arr_reply, l_json_obj_create_val);
-=======
     dap_json_array_add(a_json_arr_reply, l_json_obj_create_val);
->>>>>>> 56ae9939
     DAP_DELETE(l_tx_hash_str);
     return DAP_NO_ERROR;
 }
 
-<<<<<<< HEAD
-static int s_cli_info(int a_argc, char **a_argv, int a_arg_index, dap_json_t **a_json_arr_reply, dap_chain_net_t *a_net, dap_chain_t *a_chain, const char *a_hash_out_type)
-=======
 static int s_cli_info(int a_argc, char **a_argv, int a_arg_index, dap_json_t *a_json_arr_reply, dap_chain_net_t *a_net, dap_chain_t *a_chain, const char *a_hash_out_type)
->>>>>>> 56ae9939
 {
     const char *l_tx_hash_str = NULL, *l_wallet_str = NULL;
     dap_cli_server_cmd_find_option_val(a_argv, a_arg_index, a_argc, "-tx", &l_tx_hash_str);
@@ -1349,11 +1179,7 @@
     dap_hash_fast_t l_final_tx_hash = dap_ledger_get_final_chain_tx_hash(a_net->pub.ledger, DAP_CHAIN_TX_OUT_COND_SUBTYPE_WALLET_SHARED, &l_tx_hash, false);
     dap_chain_datum_tx_t *l_tx = dap_ledger_tx_find_by_hash(a_net->pub.ledger, &l_final_tx_hash);
     if (!l_tx) {
-<<<<<<< HEAD
-        dap_json_rpc_error_add(*a_json_arr_reply, ERROR_TX_MISMATCH, "Can't find final datum %s", dap_hash_fast_to_str_static(&l_final_tx_hash));
-=======
         dap_json_rpc_error_add(a_json_arr_reply, ERROR_TX_MISMATCH, "Can't find final datum %s", dap_hash_fast_to_str_static(&l_final_tx_hash));
->>>>>>> 56ae9939
         return ERROR_TX_MISMATCH;
     }
     dap_chain_tx_out_cond_t *l_cond = dap_chain_datum_tx_out_cond_get(l_tx, DAP_CHAIN_TX_OUT_COND_SUBTYPE_WALLET_SHARED, NULL);
@@ -1364,11 +1190,6 @@
 
     const char *l_tx_ticker = dap_ledger_tx_get_token_ticker_by_hash(a_net->pub.ledger, &l_final_tx_hash);
     const char *l_balance_coins, *l_balance_datoshi = dap_uint256_to_char(l_cond->header.value, &l_balance_coins);
-<<<<<<< HEAD
-    
-=======
-
->>>>>>> 56ae9939
     // Search for mempool transactions with conditional inputs referencing this output
     dap_json_t *l_jobj_waiting_operations_hashes = dap_json_array_new();
     int l_waiting_operations_count = 0;
@@ -1411,11 +1232,6 @@
         }
     }
     dap_global_db_objs_delete(l_objs, l_objs_count);
-<<<<<<< HEAD
-    
-=======
-
->>>>>>> 56ae9939
     dap_json_t *l_jobj_balance = dap_json_object_new();
     dap_json_t *l_jobj_token = dap_json_object_new();
     dap_json_t *l_jobj_take_verify = dap_json_object_new();
@@ -1424,21 +1240,12 @@
     dap_json_t *l_json_jobj_info = dap_json_object_new();
 
     bool l_is_base_hash_type = dap_strcmp(a_hash_out_type, "hex");
-<<<<<<< HEAD
     // token block
     const char *l_description = dap_ledger_get_description_by_ticker(a_net->pub.ledger, l_tx_ticker);
     dap_json_t *l_jobj_description = l_description ? dap_json_object_new_string(l_description)
                                                     : json_object_new_null();
     dap_json_object_add_object(l_jobj_token, "ticker", dap_json_object_new_string(l_tx_ticker));
     dap_json_object_add_object(l_jobj_token, "description", l_jobj_description);
-=======
-    // tocken block
-    const char *l_description =  dap_ledger_get_description_by_ticker(a_net->pub.ledger, l_tx_ticker);
-    dap_json_t *l_jobj_description = l_description ? dap_json_object_new_string(l_description)
-                                                    : NULL;
-    dap_json_object_add_string(l_jobj_token, "ticker", l_tx_ticker);
-    if (l_jobj_description) dap_json_object_add_object(l_jobj_token, "description", l_jobj_description); else dap_json_object_add_null(l_jobj_token, "description");
->>>>>>> 56ae9939
     // balance block
     dap_json_object_add_string(l_jobj_balance, "coins", l_balance_coins);
     dap_json_object_add_string(l_jobj_balance, "datoshi", l_balance_datoshi);
@@ -1458,10 +1265,6 @@
     dap_hash_fast_t l_creator_hash = {0};
     dap_sign_t *l_sig = dap_chain_datum_tx_get_sign(l_tx, 0);
     dap_sign_get_pkey_hash(l_sig, &l_creator_hash);
-<<<<<<< HEAD
-=======
-
->>>>>>> 56ae9939
     dap_json_object_add_object(l_json_jobj_info, "tx_hash", dap_json_object_new_string(l_is_base_hash_type ? dap_enc_base58_encode_hash_to_str_static(&l_tx_hash) : dap_hash_fast_to_str_static(&l_tx_hash)));
     dap_json_object_add_object(l_json_jobj_info, "tx_hash_final", dap_json_object_new_string(l_is_base_hash_type ? dap_enc_base58_encode_hash_to_str_static(&l_final_tx_hash) : dap_hash_fast_to_str_static(&l_final_tx_hash)));
     dap_json_object_add_object(l_json_jobj_info, "tags", l_jobj_tags);
@@ -1469,17 +1272,10 @@
     dap_json_object_add_object(l_json_jobj_info, "token", l_jobj_token);
     dap_json_object_add_object(l_json_jobj_info, "creator", dap_json_object_new_string(l_is_base_hash_type ? dap_enc_base58_encode_hash_to_str_static(&l_creator_hash) : dap_hash_fast_to_str_static(&l_creator_hash)));
     dap_json_object_add_object(l_json_jobj_info, "take_verify", l_jobj_take_verify);
-<<<<<<< HEAD
-    dap_json_object_add_object(l_json_jobj_info, "waiting_operations_count", json_object_new_int(l_waiting_operations_count));
-    dap_json_object_add_object(l_json_jobj_info, "waiting_operations_hashes", l_jobj_waiting_operations_hashes);
-    
-    dap_json_array_add(*a_json_arr_reply, l_json_jobj_info);
-=======
     dap_json_object_add_object(l_json_jobj_info, "waiting_operations_count", dap_json_object_new_int(l_waiting_operations_count));
     dap_json_object_add_object(l_json_jobj_info, "waiting_operations_hashes", l_jobj_waiting_operations_hashes);
 
     dap_json_array_add(a_json_arr_reply, l_json_jobj_info);
->>>>>>> 56ae9939
     return DAP_NO_ERROR;
 }
 
@@ -1497,8 +1293,7 @@
  * @param a_hash_out_type
  * @return
  */
-<<<<<<< HEAD
-static int s_cli_list(int a_argc, char **a_argv, int a_arg_index, dap_json_t **a_json_arr_reply, dap_chain_net_t *a_net, dap_chain_t *a_chain, const char *a_hash_out_type)
+static int s_cli_list(int a_argc, char **a_argv, int a_arg_index, dap_json_t *a_json_arr_reply, dap_chain_net_t *a_net, dap_chain_t *a_chain, const char *a_hash_out_type)
 {
     const char *l_pkey_hash_str = NULL;
     const char *l_addr_str = NULL;
@@ -1517,14 +1312,14 @@
     // Check for mutually exclusive parameters
     int l_filter_count = (bool)l_pkey_hash_str + (bool)l_addr_str + (bool)l_wallet_name + (bool)l_cert_name;
     if (l_filter_count > 1) {
-        dap_json_rpc_error_add(*a_json_arr_reply, ERROR_PARAM, 
+        dap_json_rpc_error_add(a_json_arr_reply, ERROR_PARAM, 
             "Parameters -pkey, -addr, -w, and -cert are mutually exclusive");
         return ERROR_PARAM;
     }
 
     dap_chain_net_t *l_net = NULL;
     if (l_net_name && !(l_net = dap_chain_net_by_name(l_net_name)) ) { // Can't find such network
-        dap_json_rpc_error_add(*a_json_arr_reply, ERROR_PARAM, "Network %s not found", l_net_name);
+        dap_json_rpc_error_add(a_json_arr_reply, ERROR_PARAM, "Network %s not found", l_net_name);
         return ERROR_PARAM;
     }
     
@@ -1533,7 +1328,7 @@
     // Process different filter types
     if (l_pkey_hash_str) {
         if (dap_chain_hash_fast_from_str(l_pkey_hash_str, &l_pkey_hash)) {
-            dap_json_rpc_error_add(*a_json_arr_reply, ERROR_VALUE, 
+            dap_json_rpc_error_add(a_json_arr_reply, ERROR_VALUE, 
                 "Can't recognize %s as a hex format public key hash", l_pkey_hash_str);
             return ERROR_VALUE;
         }
@@ -1541,7 +1336,7 @@
         // Convert address to public key hash
         dap_chain_addr_t *l_addr = dap_chain_addr_from_str(l_addr_str);
         if (!l_addr) {
-            dap_json_rpc_error_add(*a_json_arr_reply, ERROR_VALUE, 
+            dap_json_rpc_error_add(a_json_arr_reply, ERROR_VALUE, 
                 "Can't parse address %s", l_addr_str);
             return ERROR_VALUE;
         }
@@ -1553,7 +1348,7 @@
         dap_chain_wallet_t *l_wallet = dap_chain_wallet_open(l_wallet_name, 
             dap_chain_wallet_get_path(g_config), NULL);
         if (!l_wallet) {
-            dap_json_rpc_error_add(*a_json_arr_reply, ERROR_VALUE, 
+            dap_json_rpc_error_add(a_json_arr_reply, ERROR_VALUE, 
                 "Can't open wallet %s", l_wallet_name);
             return ERROR_VALUE;
         }
@@ -1561,7 +1356,7 @@
         dap_hash_fast_t l_wallet_pkey_hash = {0};         
         if (dap_chain_wallet_get_pkey_hash(l_wallet, &l_wallet_pkey_hash)) {
             dap_chain_wallet_close(l_wallet);
-            dap_json_rpc_error_add(*a_json_arr_reply, ERROR_VALUE, 
+            dap_json_rpc_error_add(a_json_arr_reply, ERROR_VALUE, 
                 "Can't get public key hash from wallet %s", l_wallet_name);
             return ERROR_VALUE;
         }
@@ -1572,19 +1367,19 @@
         // Get public key hash from certificate
         dap_cert_t *l_cert = dap_cert_find_by_name(l_cert_name);
         if (!l_cert) {
-            dap_json_rpc_error_add(*a_json_arr_reply, ERROR_VALUE, 
+            dap_json_rpc_error_add(a_json_arr_reply, ERROR_VALUE, 
                 "Can't find certificate %s", l_cert_name);
             return ERROR_VALUE;
         }
         
         if (!l_cert->enc_key) {
-            dap_json_rpc_error_add(*a_json_arr_reply, ERROR_VALUE, 
+            dap_json_rpc_error_add(a_json_arr_reply, ERROR_VALUE, 
                 "Certificate %s has no encryption key", l_cert_name);
             return ERROR_VALUE;
         }
         
         if (dap_enc_key_get_pkey_hash(l_cert->enc_key, &l_pkey_hash) != 0) {
-            dap_json_rpc_error_add(*a_json_arr_reply, ERROR_VALUE, 
+            dap_json_rpc_error_add(a_json_arr_reply, ERROR_VALUE, 
                 "Can't get public key hash from certificate %s", l_cert_name);
             return ERROR_VALUE;
         }
@@ -1601,22 +1396,22 @@
         l_values = dap_global_db_get_all_raw_sync(s_wallet_shared_gdb_pkeys, &l_values_count);
     }
     if (!l_values_count) {
-        dap_json_rpc_error_add(*a_json_arr_reply, ERROR_VALUE, 
+        dap_json_rpc_error_add(a_json_arr_reply, ERROR_VALUE, 
             "No wallet shared data found in GDB group %s", s_wallet_shared_gdb_group);
         return ERROR_VALUE;
     }
     dap_list_t *l_groups_list = dap_global_db_driver_get_groups_by_mask(s_wallet_shared_gdb_group);
     if (!l_groups_list) {
-        dap_json_rpc_error_add(*a_json_arr_reply, ERROR_VALUE, "Can't get groups from GDB bymask %s", s_wallet_shared_gdb_group);
+        dap_json_rpc_error_add(a_json_arr_reply, ERROR_VALUE, "Can't get groups from GDB bymask %s", s_wallet_shared_gdb_group);
         return ERROR_VALUE;
     }
 
     for (size_t i = 0; i < l_values_count; i++) {
         dap_json_t *l_jobj_item = dap_json_object_new();
         if (!l_filter_count) {
-            dap_json_object_add_object(l_jobj_item, "pkey_hash", dap_json_object_new_string(l_values[i].key));
+            dap_json_object_add_string(l_jobj_item, "pkey_hash", l_values[i].key);
         } else {
-            dap_json_object_add_object(l_jobj_item, "pkey_hash", dap_json_object_new_string(dap_hash_fast_to_str_static(&l_pkey_hash)));
+            dap_json_object_add_string(l_jobj_item, "pkey_hash", dap_hash_fast_to_str_static(&l_pkey_hash));
         }
         dap_json_t *l_jobj_nets_hashes = dap_json_object_new();
         for (dap_list_t *l_item = l_groups_list; l_item; l_item = l_item->next) {
@@ -1635,160 +1430,12 @@
             }
         }
         dap_json_object_add_object(l_jobj_item, "tx_hashes", l_jobj_nets_hashes);
-        dap_json_array_add(*a_json_arr_reply, l_jobj_item);
+        dap_json_array_add(a_json_arr_reply, l_jobj_item);
     }
     dap_store_obj_free(l_values, l_values_count);
     DAP_DELETE(l_groups_list);
     return DAP_NO_ERROR;
 }
-
-=======
- static int s_cli_list(int a_argc, char **a_argv, int a_arg_index, dap_json_t *a_json_arr_reply, dap_chain_net_t *a_net, dap_chain_t *a_chain, const char *a_hash_out_type)
- {
-     const char *l_pkey_hash_str = NULL;
-     const char *l_addr_str = NULL;
-     const char *l_wallet_name = NULL;
-     const char *l_cert_name = NULL;
-     const char *l_net_name = NULL;
-     
-     // Check for optional filter parameters
-     dap_cli_server_cmd_find_option_val(a_argv, a_arg_index, a_argc, "-pkey", &l_pkey_hash_str);
-     dap_cli_server_cmd_find_option_val(a_argv, a_arg_index, a_argc, "-addr", &l_addr_str);
-     dap_cli_server_cmd_find_option_val(a_argv, a_arg_index, a_argc, "-w", &l_wallet_name);
-     dap_cli_server_cmd_find_option_val(a_argv, a_arg_index, a_argc, "-cert", &l_cert_name);
-     dap_cli_server_cmd_find_option_val(a_argv, a_arg_index, a_argc, "-net", &l_net_name);
-     bool l_local = dap_cli_server_cmd_find_option_val(a_argv, a_arg_index, a_argc, "-local", NULL);
- 
-     // Check for mutually exclusive parameters
-     int l_filter_count = (bool)l_pkey_hash_str + (bool)l_addr_str + (bool)l_wallet_name + (bool)l_cert_name;
-     if (l_filter_count > 1) {
-         dap_json_rpc_error_add(a_json_arr_reply, ERROR_PARAM, 
-             "Parameters -pkey, -addr, -w, and -cert are mutually exclusive");
-         return ERROR_PARAM;
-     }
- 
-     dap_chain_net_t *l_net = NULL;
-     if (l_net_name && !(l_net = dap_chain_net_by_name(l_net_name)) ) { // Can't find such network
-         dap_json_rpc_error_add(a_json_arr_reply, ERROR_PARAM, "Network %s not found", l_net_name);
-         return ERROR_PARAM;
-     }
-     
-     dap_hash_fast_t l_pkey_hash = {0};
-     
-     // Process different filter types
-     if (l_pkey_hash_str) {
-         if (dap_chain_hash_fast_from_str(l_pkey_hash_str, &l_pkey_hash)) {
-             dap_json_rpc_error_add(a_json_arr_reply, ERROR_VALUE, 
-                 "Can't recognize %s as a hex format public key hash", l_pkey_hash_str);
-             return ERROR_VALUE;
-         }
-     } else if (l_addr_str) {
-         // Convert address to public key hash
-         dap_chain_addr_t *l_addr = dap_chain_addr_from_str(l_addr_str);
-         if (!l_addr) {
-             dap_json_rpc_error_add(a_json_arr_reply, ERROR_VALUE, 
-                 "Can't parse address %s", l_addr_str);
-             return ERROR_VALUE;
-         }
-         // Extract public key hash from address
-         memcpy(&l_pkey_hash, &l_addr->data.hash, sizeof(dap_hash_fast_t));
-         DAP_DELETE(l_addr);
-     } else if (l_wallet_name) {
-         // Get public key hash from wallet
-         dap_chain_wallet_t *l_wallet = dap_chain_wallet_open(l_wallet_name, 
-             dap_chain_wallet_get_path(g_config), NULL);
-         if (!l_wallet) {
-             dap_json_rpc_error_add(a_json_arr_reply, ERROR_VALUE, 
-                 "Can't open wallet %s", l_wallet_name);
-             return ERROR_VALUE;
-         }
-         
-         dap_hash_fast_t l_wallet_pkey_hash = {0};         
-         if (dap_chain_wallet_get_pkey_hash(l_wallet, &l_wallet_pkey_hash)) {
-             dap_chain_wallet_close(l_wallet);
-             dap_json_rpc_error_add(a_json_arr_reply, ERROR_VALUE, 
-                 "Can't get public key hash from wallet %s", l_wallet_name);
-             return ERROR_VALUE;
-         }
-         
-         l_pkey_hash = l_wallet_pkey_hash;
-         dap_chain_wallet_close(l_wallet);
-     } else if (l_cert_name) {
-         // Get public key hash from certificate
-         dap_cert_t *l_cert = dap_cert_find_by_name(l_cert_name);
-         if (!l_cert) {
-             dap_json_rpc_error_add(a_json_arr_reply, ERROR_VALUE, 
-                 "Can't find certificate %s", l_cert_name);
-             return ERROR_VALUE;
-         }
-         
-         if (!l_cert->enc_key) {
-             dap_json_rpc_error_add(a_json_arr_reply, ERROR_VALUE, 
-                 "Certificate %s has no encryption key", l_cert_name);
-             return ERROR_VALUE;
-         }
-         
-         if (dap_enc_key_get_pkey_hash(l_cert->enc_key, &l_pkey_hash) != 0) {
-             dap_json_rpc_error_add(a_json_arr_reply, ERROR_VALUE, 
-                 "Can't get public key hash from certificate %s", l_cert_name);
-             return ERROR_VALUE;
-         }
-     }
-     
-     // Read wallet shared pkey hashes from GDB
-     size_t l_values_count = 0;
-     dap_store_obj_t *l_values = NULL;
-     if (l_filter_count) {
-         l_values_count = 1;
-     } else if (l_local) {
-         l_values = dap_global_db_get_all_raw_sync(s_wallet_shared_gdb_group, &l_values_count);
-     } else {
-         l_values = dap_global_db_get_all_raw_sync(s_wallet_shared_gdb_pkeys, &l_values_count);
-     }
-     if (!l_values_count) {
-         dap_json_rpc_error_add(a_json_arr_reply, ERROR_VALUE, 
-             "No wallet shared data found in GDB group %s", s_wallet_shared_gdb_group);
-         return ERROR_VALUE;
-     }
-     dap_list_t *l_groups_list = dap_global_db_driver_get_groups_by_mask(s_wallet_shared_gdb_group);
-     if (!l_groups_list) {
-         dap_json_rpc_error_add(a_json_arr_reply, ERROR_VALUE, "Can't get groups from GDB bymask %s", s_wallet_shared_gdb_group);
-         return ERROR_VALUE;
-     }
- 
-     for (size_t i = 0; i < l_values_count; i++) {
-         dap_json_t *l_jobj_item = dap_json_object_new();
-         if (!l_filter_count) {
-             dap_json_object_add_string(l_jobj_item, "pkey_hash", l_values[i].key);
-         } else {
-             dap_json_object_add_string(l_jobj_item, "pkey_hash", dap_hash_fast_to_str_static(&l_pkey_hash));
-         }
-         dap_json_t *l_jobj_nets_hashes = dap_json_object_new();
-         for (dap_list_t *l_item = l_groups_list; l_item; l_item = l_item->next) {
-             if (!dap_strcmp(l_item->data, s_wallet_shared_gdb_group))
-                 continue;
-             if (l_net && dap_strcmp((char *)l_item->data + sizeof(s_wallet_shared_gdb_group), l_net_name))
-                 continue;
-             hold_tx_hashes_t *l_hold_hashes_by_name = (hold_tx_hashes_t *)dap_global_db_get_sync(l_item->data, l_filter_count ? dap_hash_fast_to_str_static(&l_pkey_hash) : l_values[i].key, NULL, NULL, NULL);
-             if (l_hold_hashes_by_name) {
-                 dap_json_t *l_jobj_owned_tx = dap_json_array_new();
-                 for (size_t j = 0; j < l_hold_hashes_by_name->tx_count; j++) {
-                     if (l_hold_hashes_by_name->tx[j].role == TX_ROLE_OWNER)
-                         dap_json_array_add(l_jobj_owned_tx, dap_json_object_new_string(dap_hash_fast_to_str_static(&l_hold_hashes_by_name->tx[j].hash)));
-                 }
-                 dap_json_object_add_object(l_jobj_nets_hashes, (char *)l_item->data + sizeof(s_wallet_shared_gdb_group), l_jobj_owned_tx);
-             }
-         }
-         dap_json_object_add_object(l_jobj_item, "tx_hashes", l_jobj_nets_hashes);
-         dap_json_array_add(a_json_arr_reply, l_jobj_item);
-     }
-     dap_store_obj_free(l_values, l_values_count);
-     DAP_DELETE(l_groups_list);
-     return DAP_NO_ERROR;
- }
- 
- 
->>>>>>> 56ae9939
 
 /**
  * @brief s_cli_stake_lock
@@ -1799,10 +1446,6 @@
  */
 int dap_chain_wallet_shared_cli(int a_argc, char **a_argv, dap_json_t *a_json_arr_reply, UNUSED_ARG int a_version)
 {
-<<<<<<< HEAD
-    dap_json_t **a_json_arr_reply = (dap_json_t **)a_str_reply;
-=======
->>>>>>> 56ae9939
     int l_arg_index = 2;
     dap_chain_net_t *l_net = NULL;
     dap_chain_t *l_chain = NULL;
@@ -1815,19 +1458,11 @@
                                 "Invalid parameter -H, valid values: -H <hex | base58>");
         return ERROR_PARAM;
     }
-<<<<<<< HEAD
-
-    if (dap_cli_server_cmd_find_option_val(a_argv, l_arg_index, dap_min(a_argc, l_arg_index + 1), "list", NULL))
-        return s_cli_list(a_argc, a_argv, l_arg_index + 1, a_json_arr_reply, NULL, NULL, l_hash_out_type);
-
-    int l_err_net_chain = dap_chain_node_cli_cmd_values_parse_net_chain_for_json(*a_json_arr_reply, &l_arg_index, a_argc, a_argv, &l_chain, &l_net, CHAIN_TYPE_TX);
-=======
     
     if (dap_cli_server_cmd_find_option_val(a_argv, l_arg_index, dap_min(a_argc, l_arg_index + 1), "list", NULL))
         return s_cli_list(a_argc, a_argv, l_arg_index + 1, a_json_arr_reply, NULL, NULL, l_hash_out_type);
 
     int l_err_net_chain = dap_chain_node_cli_cmd_values_parse_net_chain_for_json(a_json_arr_reply, &l_arg_index, a_argc, a_argv, &l_chain, &l_net, CHAIN_TYPE_TX);
->>>>>>> 56ae9939
     if (l_err_net_chain)
         return l_err_net_chain;
 
@@ -1856,11 +1491,7 @@
 {
     size_t l_tx_hashes_count = 0;
     size_t l_shared_hashes_size = 0;
-<<<<<<< HEAD
     const char *l_pkey_hash_str = dap_hash_fast_to_str_new(a_pkey_hash);
-=======
-    const char *l_pkey_hash_str = dap_hash_fast_to_str_static(a_pkey_hash);
->>>>>>> 56ae9939
     hold_tx_hashes_t *l_shared_hashes = (hold_tx_hashes_t *)dap_global_db_get_sync(a_group, l_pkey_hash_str, &l_shared_hashes_size, 0, false);
     if (!l_shared_hashes) {
         l_shared_hashes_size = sizeof(hold_tx_hashes_t) + sizeof(hold_tx_hash_item_t);
@@ -1874,11 +1505,7 @@
     l_shared_hashes->tx_count++;
     log_it(L_DEBUG, "Added pkey hash %s as %s to shared hashes: %s", l_pkey_hash_str,a_role == TX_ROLE_CREATOR ? "creator" : "owner", dap_hash_fast_to_str_static(&l_shared_hashes->tx[l_shared_hashes->tx_count - 1].hash));
     dap_global_db_set_sync(a_group, l_pkey_hash_str, l_shared_hashes, l_shared_hashes_size, false);
-<<<<<<< HEAD
     DAP_DEL_MULTY(l_pkey_hash_str, l_shared_hashes);
-=======
-    DAP_DELETE(l_shared_hashes);
->>>>>>> 56ae9939
 }
 
 int dap_chain_wallet_shared_hold_tx_add(dap_chain_datum_tx_t *a_tx, const char *a_net_name)
@@ -1930,10 +1557,6 @@
     dap_ledger_verificator_add(DAP_CHAIN_TX_OUT_COND_SUBTYPE_WALLET_SHARED, s_wallet_shared_verificator, NULL, NULL, NULL, NULL, NULL);
     dap_chain_srv_uid_t l_uid = { .uint64 = DAP_CHAIN_WALLET_SHARED_ID };
     dap_ledger_service_add(l_uid, "wallet_shared", s_tag_check);
-<<<<<<< HEAD
-
-=======
->>>>>>> 56ae9939
     dap_list_t *l_groups_list = dap_global_db_driver_get_groups_by_mask(s_wallet_shared_gdb_group);
     for (dap_list_t *l_item = l_groups_list; l_item; l_item = l_item->next) {
         dap_global_db_erase_table_sync(l_item->data);
@@ -1941,9 +1564,5 @@
     dap_list_free(l_groups_list);
     s_collect_wallet_pkey_hashes();
     s_collect_cert_pkey_hashes();
-<<<<<<< HEAD
-=======
-
->>>>>>> 56ae9939
     return 0;
 }