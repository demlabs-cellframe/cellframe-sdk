/*
 * Authors:
 * Dmitriy A. Gearasimov <kahovski@gmail.com>
 * DeM Labs Inc.   https://demlabs.net
 * DeM Labs Open source community https://gitlab.demlabs.net/cellframe
 * Copyright  (c) 2017-2019
 * All rights reserved.

 This file is part of DAP (Deus Applications Prototypes) the open source project

    DAP (Deus Applicaions Prototypes) is free software: you can redistribute it and/or modify
    it under the terms of the GNU General Public License as published by
    the Free Software Foundation, either version 3 of the License, or
    (at your option) any later version.

    DAP is distributed in the hope that it will be useful,
    but WITHOUT ANY WARRANTY; without even the implied warranty of
    MERCHANTABILITY or FITNESS FOR A PARTICULAR PURPOSE.  See the
    GNU General Public License for more details.

    You should have received a copy of the GNU General Public License
    along with any DAP based project.  If not, see <http://www.gnu.org/licenses/>.
*/
#define _XOPEN_SOURCE 500
#include <stdio.h>
#include <stdlib.h>
#include <time.h> /* 'nanosleep' */
#include <unistd.h> /* 'pipe', 'read', 'write' */
#include <string.h>
#include <stdarg.h>
#include <assert.h>
#include <stdint.h>
#include <stdatomic.h>
#include "utlist.h"
#include <errno.h>

#ifdef DAP_OS_ANDROID
  #include <android/log.h>
#endif

#ifndef _WIN32

  #include <pthread.h>
  #include <syslog.h>

#else // WIN32

  #include <stdlib.h>
  #include <windows.h>
  #include <process.h>
  #include <pthread.h>

  #include "win32/dap_console_manager.h"

  #define popen _popen
  #define pclose _pclose
  #define pipe(pfds) _pipe(pfds, 4096, 0x8000)

#endif

#include "dap_common.h"
#include "dap_strfuncs.h"
#include "dap_string.h"
#include "dap_list.h"
#include "dap_file_utils.h"
#include "dap_lut.h"

#define DAP_LOG_USE_SPINLOCK    0
#define DAP_LOG_HISTORY         1

#define LAST_ERROR_MAX  255

#define LOG_TAG "dap_common"

static const char *s_log_level_tag[ 16 ] = {
    " [DBG] ", // L_DEBUG     = 0
    " [INF] ", // L_INFO      = 1,
    " [ * ] ", // L_NOTICE    = 2,
    " [MSG] ", // L_MESSAGE   = 3,
    " [DAP] ", // L_DAP       = 4,
    " [WRN] ", // L_WARNING   = 5,
    " [ATT] ", // L_ATT       = 6,
    " [ERR] ", // L_ERROR     = 7,
    " [ ! ] ", // L_CRITICAL  = 8,
    " [---] ", //             = 9
    " [---] ", //             = 10
    " [---] ", //             = 11
    " [---] ", //             = 12
    " [---] ", //             = 13
    " [---] ", //             = 14
    " [---] ", //             = 15
};

const char *s_ansi_seq_color[ 16 ] = {

    "\x1b[0;37;40m",   // L_DEBUG     = 0 
    "\x1b[1;32;40m",   // L_INFO      = 2,
    "\x1b[0;32;40m",   // L_NOTICE    = 1,
    "\x1b[1;33;40m",   // L_MESSAGE   = 3,
    "\x1b[0;36;40m",   // L_DAP       = 4,
    "\x1b[1;35;40m",   // L_WARNING   = 5,
    "\x1b[1;36;40m",   // L_ATT       = 6,
    "\x1b[1;31;40m",   // L_ERROR     = 7,
    "\x1b[1;37;41m",   // L_CRITICAL  = 8,
    "", //             = 9
    "", //             = 10
    "", //             = 11
    "", //             = 12
    "", //             = 13
    "", //             = 14
    "", //             = 15
};

static unsigned int s_ansi_seq_color_len[16] = {0};

#ifdef _WIN32
    WORD log_level_colors[ 16 ] = {
        7,              // L_DEBUG
        10,              // L_INFO
         2,             // L_NOTICE
        11,             // L_MESSAGE
         9,             // L_DAP
        13,             // L_WARNING
        14,             // L_ATT
        12,             // L_ERROR
        (12 << 4) + 15, // L_CRITICAL
        7,
        7,
        7,
        7,
        7,
        7,
        7
      };
#endif

static volatile bool s_log_term_signal = false;
unsigned int l_sys_dir_path_len = 0;
char s_sys_dir_path[MAX_PATH] = {'\0'};

static char s_last_error[LAST_ERROR_MAX]    = {'\0'},
    s_log_file_path[MAX_PATH]               = {'\0'},
    s_log_tag_fmt_str[10]                   = {'\0'};

static enum dap_log_level dap_log_level = L_DEBUG;
static FILE *s_log_file = NULL;

#if DAP_LOG_USE_SPINLOCK
    static dap_spinlock_t log_spinlock;
#else
    static pthread_mutex_t s_log_mutex = PTHREAD_MUTEX_INITIALIZER;
#endif
static pthread_cond_t s_log_cond = PTHREAD_COND_INITIALIZER;
static volatile int count = 0;

static pthread_t s_log_thread = 0;
static void  *s_log_thread_proc(void *arg);

typedef struct log_str_t {
    char str[1000];
    unsigned int offset;
    struct log_str_t *prev, *next;
} log_str_t;

static log_str_t *log_buffer = NULL;

DAP_STATIC_INLINE void s_update_log_time(char *a_datetime_str) {
    time_t t = time(NULL);
    struct tm *tmptime = localtime(&t);
    strftime(a_datetime_str, 32, "[%x-%X]", tmptime);
}

/**
 * @brief set_log_level Sets the logging level
 * @param[in] ll logging level
 */
void dap_log_level_set( enum dap_log_level a_ll ) {
    dap_log_level = a_ll;
}

enum dap_log_level dap_log_level_get( void ) {
    return dap_log_level ;
}

/**
 * @brief dap_set_log_tag_width Sets the length of the label
 * @param[in] width Length not more than 99
 */
void dap_set_log_tag_width(size_t a_width) {

    if (a_width > 99) {
        dap_fprintf(stderr,"Can't set width %zd", a_width);
        return;
    }
    dap_snprintf(s_log_tag_fmt_str,sizeof (s_log_tag_fmt_str), "[%%%zds]\t",a_width);
}

/**
 * @brief dap_common_init initialise
 * @param[in] a_log_file
 * @return
 */
int dap_common_init( const char *a_console_title, const char *a_log_filename ) {

    // init randomer
    srand( (unsigned int)time(NULL) );
    (void) a_console_title;
    strncpy( s_log_tag_fmt_str, "[%s]\t",sizeof (s_log_tag_fmt_str));
    for (int i = 0; i < 16; ++i)
            s_ansi_seq_color_len[i] =(unsigned int) strlen(s_ansi_seq_color[i]);
    if ( a_log_filename ) {
        s_log_file = fopen( a_log_filename , "a" );
        if ( s_log_file == NULL ) {
            dap_fprintf( stderr, "Can't open log file %s to append\n", a_log_filename );
            return -1;
        }
        dap_stpcpy(s_log_file_path, a_log_filename);
    }
    pthread_create( &s_log_thread, NULL, s_log_thread_proc, NULL );
    return 0;
}

/**
 * @brief dap_common_deinit Deinitialise
 */
void dap_common_deinit( ) {
    s_log_term_signal = true;
    pthread_join(s_log_thread, NULL);
    if (s_log_file)
        fclose(s_log_file);
}


/**
 * @brief s_log_thread_proc
 * @param arg
 * @return
 */
static void *s_log_thread_proc(void *arg) {
    for ( ; !s_log_term_signal; ) {
        pthread_mutex_lock(&s_log_mutex);
        for ( ; count == 0; ) {
            pthread_cond_wait(&s_log_cond, &s_log_mutex);
        }
        log_str_t *elem, *tmp;
        if(s_log_file) {
            if(!dap_file_test(s_log_file_path)) {
                fclose(s_log_file);
                s_log_file = fopen(s_log_file_path, "a");
            }
        }
        DL_FOREACH_SAFE(log_buffer, elem, tmp) {
            if(s_log_file)
                fwrite(elem->str + elem->offset, strlen(elem->str) - elem->offset, 1, s_log_file);
            fwrite(elem->str, strlen(elem->str), 1, stdout);

            DL_DELETE(log_buffer, elem);
            DAP_FREE(elem);
            --count;

            if(s_log_file)
                fflush(s_log_file);
            fflush(stdout);
        }


        pthread_mutex_unlock(&s_log_mutex);
    }
    pthread_exit(NULL);
}
<<<<<<< HEAD
#endif

/**
 * @brief _log_it Writes information to the log
 * @param[in] log_tag Tag
 * @param[in] ll Log level
 * @param[in] format
 */

void _log_it( const char *log_tag, enum dap_log_level ll, const char *fmt,... )
{
  static pthread_mutex_t mutex = PTHREAD_MUTEX_INITIALIZER;
  uint8_t   *buf0 = temp_buffer;
  uint32_t  len, tmp,
            time_offset,
            tag_offset,
            msg_offset;

  if ( ll < dap_log_level || ll >= 16 || !log_tag )
    return;

//  time_t t = time( NULL ) - g_start_time;
  time_t t = time( NULL );

  pthread_mutex_lock( &mutex );

  memcpy( buf0, ansi_seq_color[ll], ansi_seq_color_len[ll] );
  time_offset = ansi_seq_color_len[ll];

  struct tm *tmptime = localtime( &t );
  len = strftime( (char *)(buf0 + time_offset), 65536, "[%x-%X]", tmptime );
  tag_offset = time_offset + len;

  memcpy( buf0 + tag_offset, log_level_tag[ll], 8 );
  memcpy( buf0 + tag_offset + 8, log_level_tag[ll], 8 );

  msg_offset = tag_offset + 8;

  while ( *log_tag )
    buf0[ msg_offset ++ ] = *log_tag ++;

  buf0[ msg_offset ++ ] = ']';
  buf0[ msg_offset ++ ] = ' ';
  //  buf0[ msg_offset ++ ] = 9;

  va_list va;
  va_start( va, fmt );

  len = dap_vsprintf( (char * __restrict )(buf0 + msg_offset), fmt, va );
  va_end( va );

  len += msg_offset;

  #ifdef DAP_OS_ANDROID
//    buf2[ len ] = 0;
//    __android_log_write( ANDROID_LOG_INFO, DAP_BRAND, buf0 + msg_offset );
  #endif

  buf0[ len++ ] = 10;
  if ( s_log_file )
    fwrite( buf0 + time_offset, len - time_offset, 1, s_log_file );
=======
>>>>>>> aa1d2e2b

void _log_it(const char *log_tag, enum dap_log_level ll, const char *fmt, ...) {
    if ( ll < dap_log_level || ll >= 16 || !log_tag )
        return;
    log_str_t *log_string = DAP_NEW_Z(log_str_t);
    strncpy(log_string->str, s_ansi_seq_color[ll],sizeof (log_string->str)-1);
    log_string->offset = s_ansi_seq_color_len[ll];
    s_update_log_time(log_string->str + log_string->offset);
    size_t offset = strlen(log_string->str);
    offset += dap_snprintf(log_string->str + offset, sizeof (log_string->str) -offset, "%s[%s%s", s_log_level_tag[ll], log_tag, "] ");
    va_list va;
    va_start( va, fmt );
    offset += dap_vsnprintf(log_string->str + offset,sizeof (log_string->str) -offset, fmt, va);
    va_end( va );
    memcpy(&log_string->str[offset], "\n", 1);
    pthread_mutex_lock(&s_log_mutex);
    DL_APPEND(log_buffer, log_string);
    ++count;
    pthread_cond_signal(&s_log_cond);
    pthread_mutex_unlock(&s_log_mutex);
}

char *dap_log_get_item(time_t a_start_time, int a_limit) {
   return NULL; // TODO
}

/**
 * @brief log_error Error log
 * @return
 */
const char *log_error()
{
    return s_last_error;
}


#if 1
#define INT_DIGITS 19   /* enough for 64 bit integer */

/**
 * @brief itoa  The function converts an integer num to a string equivalent and places the result in a string
 * @param[in] i number
 * @return
 */
char *dap_itoa(int i)
{
    /* Room for INT_DIGITS digits, - and '\0' */
    static char buf[INT_DIGITS + 2];
    char *p = buf + INT_DIGITS + 1; /* points to terminating '\0' */
    if (i >= 0) {
        do {
            *--p = '0' + (i % 10);
            i /= 10;
        } while (i != 0);
        return p;
    }
    else {      /* i < 0 */
        do {
            *--p = '0' - (i % 10);
            i /= 10;
        } while (i != 0);
        *--p = '-';
    }
    return p;
}

#endif


/**
 * @brief time_to_rfc822 Convert time_t to string with RFC822 formatted date and time
 * @param[out] out Output buffer
 * @param[out] out_size_mac Maximum size of output buffer
 * @param[in] t UNIX time
 * @return Length of resulting string if ok or lesser than zero if not
 */
int dap_time_to_str_rfc822(char * out, size_t out_size_max, time_t t)
{
  struct tm *tmp;
  tmp = localtime( &t );

  if ( tmp == NULL ) {
    log_it( L_ERROR, "Can't convert data from unix fromat to structured one" );
    return -2;
  }

  int ret;

  #ifndef _WIN32
    ret = strftime( out, out_size_max, "%a, %d %b %y %T %z", tmp );
  #else
    ret = strftime( out, out_size_max, "%a, %d %b %y %H:%M:%S", tmp );
  #endif

  if ( !ret ) {
    log_it( L_ERROR, "Can't print formatted time in string" );
    return -1;
  }

  return ret;
}

/**
 * @brief Calculate diff of two struct timespec
 * @param[in] a_start - first time
 * @param[in] a_stop - second time
 * @param[out] a_result -  diff time, may be NULL
 * @return diff time in millisecond
 */
int timespec_diff(struct timespec *a_start, struct timespec *a_stop, struct timespec *a_result)
{
    if(!a_start || !a_stop)
        return 0;
    if(!a_result) {
        struct timespec l_time_tmp = { 0 };
        a_result = &l_time_tmp;
    }
    if((a_stop->tv_nsec - a_start->tv_nsec) < 0) {
        a_result->tv_sec = a_stop->tv_sec - a_start->tv_sec - 1;
        a_result->tv_nsec = a_stop->tv_nsec - a_start->tv_nsec + 1000000000;
    } else {
        a_result->tv_sec = a_stop->tv_sec - a_start->tv_sec;
        a_result->tv_nsec = a_stop->tv_nsec - a_start->tv_nsec;
    }

    return (a_result->tv_sec * 1000 + a_result->tv_nsec / 1000000);
}

#define BREAK_LATENCY   1

static int breaker_set[2] = { -1, -1 };
static int initialized = 0;
#ifndef _WIN32
static struct timespec break_latency = { 0, BREAK_LATENCY * 1000 * 1000 };
#endif

int get_select_breaker( )
{
  if ( !initialized ) {
    if ( pipe(breaker_set) < 0 )
      return -1;
    else
      initialized = 1;
  }

  return breaker_set[0];
}

int send_select_break( )
{
  if ( !initialized )
    return -1;

  char buffer[1];

  #ifndef _WIN32
    if ( write(breaker_set[1], "\0", 1) <= 0 )
  #else
    if ( _write(breaker_set[1], "\0", 1) <= 0 )
  #endif
    return -1;

  #ifndef _WIN32
    nanosleep( &break_latency, NULL );
  #else
    Sleep( BREAK_LATENCY );
  #endif

  #ifndef _WIN32
    if ( read(breaker_set[0], buffer, 1) <= 0 || buffer[0] != '\0' )
  #else
    if ( _read(breaker_set[0], buffer, 1) <= 0 || buffer[0] != '\0' )
  #endif
    return -1;

  return 0;
}

#ifdef ANDROID1
static u_long myNextRandom = 1;

double atof(const char *nptr)
{
    return (strtod(nptr, NULL));
}

int rand(void)
{
    return (int)((myNextRandom = (1103515245 * myNextRandom) + 12345) % ((u_long)RAND_MAX + 1));
}

void srand(u_int seed)
{
    myNextRandom = seed;
}

#endif

#if 0

/**
 * @brief exec_with_ret Executes a command with result return
 * @param[in] a_cmd Command
 * @return Result
 */
char * exec_with_ret(const char * a_cmd)
{
    FILE * fp;
    size_t buf_len = 0;
    char buf[4096] = {0};
    fp= popen(a_cmd, "r");
    if (!fp) {
        goto FIN;
    }
    memset(buf,0,sizeof(buf));
    fgets(buf,sizeof(buf)-1,fp);
    pclose(fp);
    buf_len=strlen(buf);
    if(buf[buf_len-1] =='\n')buf[buf_len-1] ='\0';
FIN:
    return strdup(buf);
}

/**
 * @brief exec_with_ret_multistring performs a command with a result return in the form of a multistring
 * @param[in] a_cmd Coomand
 * @return Return
 */
char * exec_with_ret_multistring(const char * a_cmd)
{
    FILE * fp;
    size_t buf_len = 0;
    char buf[4096] = {0};
    fp= popen(a_cmd, "r");
    if (!fp) {
        goto FIN;
    }
    memset(buf,0,sizeof(buf));
    char retbuf[4096] = {0};
    while(fgets(buf,sizeof(buf)-1,fp)) {
        strcat(retbuf, buf);
    }
    pclose(fp);
    buf_len=strlen(retbuf);
    if(retbuf[buf_len-1] =='\n')retbuf[buf_len-1] ='\0';
FIN:
    return strdup(retbuf);
}
#endif

static const char l_possible_chars[]="ABCDEFGHIJKLMNOPQRSTUVWXYZabcdefghijklmnopqrstuvwxyz0123456789";

/**
 * @brief random_string_fill Filling a string with random characters
 * @param[out] str A pointer to a char array
 * @param[in] length The length of the array or string
 */
void dap_random_string_fill(char *str, size_t length) {
    for(size_t i = 0; i < length; i++)
        str[i] = l_possible_chars[
                rand() % (sizeof(l_possible_chars) - 1)];
}

/**
 * @brief random_string_create Generates a random string
 * @param[in] a_length lenght
 * @return a pointer to an array
 */
char * dap_random_string_create_alloc(size_t a_length)
{
    char * ret = DAP_NEW_SIZE(char, a_length+1);
    size_t i;
    for(i=0; i<a_length; ++i) {
        int index = rand() % (sizeof(l_possible_chars)-1);
        ret[i] = l_possible_chars[index];
    }
    return ret;
}

#if 0

#define MAX_PRINT_WIDTH 100

static void _printrepchar(char c, size_t count) {
    assert(count < MAX_PRINT_WIDTH &&
           "Too many characters");
    static char buff[MAX_PRINT_WIDTH];
    memset(buff, (int)c, count);
    printf("%s\n", buff);
}


/**
 * @brief The function displays a dump
 * @param[in] data The data dump you want to display
 * @param[in] size The size of the data whose dump you want to display
 *
 * The function displays a dump, for example an array, in hex format
*/
void dap_dump_hex(const void* data, size_t size) {
    char ascii[17];
    size_t i, j;
    ascii[16] = '\0';
    for (i = 0; i < size; ++i) {
        printf("%02X ", ((const unsigned char*)data)[i]);
        if (((const unsigned char*)data)[i] >= ' ' && ((const unsigned char*)data)[i] <= '~') {
            ascii[i % 16] = ((const char*)data)[i];
        } else {
            ascii[i % 16] = '.';
        }
        if ((i+1) % 8 == 0 || i+1 == size) {
            printf(" ");
            if ((i+1) % 16 == 0) {
                printf("|  %s \n", ascii);
            } else if (i+1 == size) {
                ascii[(i+1) % 16] = '\0';
                if ((i+1) % 16 <= 8) {
                    printf(" ");
                }
                for (j = (i+1) % 16; j < 16; ++j) {
                    printf("   ");
                }
                printf("|  %s \n", ascii);
            }
        }
    }
    _printrepchar('-', 70);
}

void *memzero(void *a_buf, size_t n)
{
    memset(a_buf,0,n);
    return a_buf;
}

#endif

/**
 * Convert binary data to binhex encoded data.
 *
 * out output buffer, must be twice the number of bytes to encode.
 * len is the size of the data in the in[] buffer to encode.
 * return the number of bytes encoded, or -1 on error.
 */
size_t dap_bin2hex(char *a_out, const void *a_in, size_t a_len)
{
    size_t ct = a_len;
    static char hex[] = "0123456789ABCDEF";
    const uint8_t *l_in = (const uint8_t *)a_in;

    if(!a_in || !a_out )
        return 0;
    // hexadecimal lookup table

    while(ct-- > 0){
        *a_out++ = hex[*l_in >> 4];
        *a_out++ = hex[*l_in++ & 0x0F];
    }
    return a_len;
}

/**
 * Convert binhex encoded data to binary data
 *
 * len is the size of the data in the in[] buffer to decode, and must be even.
 * out outputbuffer must be at least half of "len" in size.
 * The buffers in[] and out[] can be the same to allow in-place decoding.
 * return the number of bytes encoded, or 0 on error.
 */
size_t dap_hex2bin(uint8_t *a_out, const char *a_in, size_t a_len)
{
    // '0'-'9' = 0x30-0x39
    // 'a'-'f' = 0x61-0x66
    // 'A'-'F' = 0x41-0x46
    size_t ct = a_len;
    if(!a_in || !a_out || (a_len & 1))
        return 0;
    while(ct > 0) {
        char ch1 = ((*a_in >= 'a') ? (*a_in++ - 'a' + 10) : ((*a_in >= 'A') ? (*a_in++ - 'A' + 10) : (*a_in++ - '0'))) << 4;
        char ch2 = ((*a_in >= 'a') ? (*a_in++ - 'a' + 10) : ((*a_in >= 'A') ? (*a_in++ - 'A' + 10) : (*a_in++ - '0'))); // ((*in >= 'A') ? (*in++ - 'A' + 10) : (*in++ - '0'));
        *a_out++ =(uint8_t) ch1 + (uint8_t) ch2;
        ct -= 2;
    }
    return a_len;
}

/**
 * Convert string to digit
 */
void dap_digit_from_string(const char *num_str, uint8_t *raw, size_t raw_len)
{
    if(!num_str)
        return;
    uint64_t val;

    if(!strncasecmp(num_str, "0x", 2)) {
        val = strtoull(num_str + 2, NULL, 16);
    }else {
        val = strtoull(num_str, NULL, 10);
    }

    // for LITTLE_ENDIAN (Intel), do nothing, otherwise swap bytes
#if __BYTE_ORDER__ == __ORDER_BIG_ENDIAN__
    val = le64toh(val);
#endif
    memset(raw, 0, raw_len);
    memcpy(raw, &val, min(raw_len, sizeof(uint64_t)));
}

typedef union {
  uint16_t   addrs[4];
  uint64_t  addr;
} node_addr_t;

void dap_digit_from_string2(const char *num_str, uint8_t *raw, size_t raw_len)
{
    if(!num_str)
        return;

    uint64_t val;

    if(!strncasecmp(num_str, "0x", 2)) {
        val = strtoull(num_str + 2, NULL, 16);
    }else {
        node_addr_t *nodeaddr = (node_addr_t *)&val;
        sscanf( num_str, "%hx::%hx::%hx::%hx", &nodeaddr->addrs[3], &nodeaddr->addrs[2], &nodeaddr->addrs[1], &nodeaddr->addrs[0] );
    }

    // for LITTLE_ENDIAN (Intel), do nothing, otherwise swap bytes
#if __BYTE_ORDER__ == __ORDER_BIG_ENDIAN__
    val = le64toh(val);
#endif
    memset(raw, 0, raw_len);
    memcpy(raw, &val, min(raw_len, sizeof(uint64_t)));
}


/*!
 * \brief Execute shell command silently
 * \param a_cmd command line
 * \return 0 if success, -1 otherwise
 */
int exec_silent(const char * a_cmd) {

#ifdef _WIN32
    PROCESS_INFORMATION p_info;
    STARTUPINFOA s_info;

    memset(&s_info, 0, sizeof(s_info));
    memset(&p_info, 0, sizeof(p_info));

    s_info.cb = sizeof(s_info);
    char cmdline[512] = {'\0'};
    strcat(cmdline, "C:\\Windows\\System32\\cmd.exe /c ");
    strcat(cmdline, a_cmd);

    if (CreateProcessA(NULL, cmdline, NULL, NULL, FALSE, 0x08000000, NULL, NULL, &s_info, &p_info)) {
        WaitForSingleObject(p_info.hProcess, 0xffffffff);
        CloseHandle(p_info.hProcess);
        CloseHandle(p_info.hThread);
        return 0;
    }
    else {
        return -1;
    }
#else
    return execl(".",a_cmd);
#endif
}<|MERGE_RESOLUTION|>--- conflicted
+++ resolved
@@ -268,70 +268,6 @@
     }
     pthread_exit(NULL);
 }
-<<<<<<< HEAD
-#endif
-
-/**
- * @brief _log_it Writes information to the log
- * @param[in] log_tag Tag
- * @param[in] ll Log level
- * @param[in] format
- */
-
-void _log_it( const char *log_tag, enum dap_log_level ll, const char *fmt,... )
-{
-  static pthread_mutex_t mutex = PTHREAD_MUTEX_INITIALIZER;
-  uint8_t   *buf0 = temp_buffer;
-  uint32_t  len, tmp,
-            time_offset,
-            tag_offset,
-            msg_offset;
-
-  if ( ll < dap_log_level || ll >= 16 || !log_tag )
-    return;
-
-//  time_t t = time( NULL ) - g_start_time;
-  time_t t = time( NULL );
-
-  pthread_mutex_lock( &mutex );
-
-  memcpy( buf0, ansi_seq_color[ll], ansi_seq_color_len[ll] );
-  time_offset = ansi_seq_color_len[ll];
-
-  struct tm *tmptime = localtime( &t );
-  len = strftime( (char *)(buf0 + time_offset), 65536, "[%x-%X]", tmptime );
-  tag_offset = time_offset + len;
-
-  memcpy( buf0 + tag_offset, log_level_tag[ll], 8 );
-  memcpy( buf0 + tag_offset + 8, log_level_tag[ll], 8 );
-
-  msg_offset = tag_offset + 8;
-
-  while ( *log_tag )
-    buf0[ msg_offset ++ ] = *log_tag ++;
-
-  buf0[ msg_offset ++ ] = ']';
-  buf0[ msg_offset ++ ] = ' ';
-  //  buf0[ msg_offset ++ ] = 9;
-
-  va_list va;
-  va_start( va, fmt );
-
-  len = dap_vsprintf( (char * __restrict )(buf0 + msg_offset), fmt, va );
-  va_end( va );
-
-  len += msg_offset;
-
-  #ifdef DAP_OS_ANDROID
-//    buf2[ len ] = 0;
-//    __android_log_write( ANDROID_LOG_INFO, DAP_BRAND, buf0 + msg_offset );
-  #endif
-
-  buf0[ len++ ] = 10;
-  if ( s_log_file )
-    fwrite( buf0 + time_offset, len - time_offset, 1, s_log_file );
-=======
->>>>>>> aa1d2e2b
 
 void _log_it(const char *log_tag, enum dap_log_level ll, const char *fmt, ...) {
     if ( ll < dap_log_level || ll >= 16 || !log_tag )
