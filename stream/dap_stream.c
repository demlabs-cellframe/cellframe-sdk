/*
 Copyright (c) 2017-2018 (c) Project "DeM Labs Inc" https://github.com/demlabsinc
  All rights reserved.

 This file is part of DAP (Deus Applications Prototypes) the open source project

    DAP (Deus Applicaions Prototypes) is free software: you can redistribute it and/or modify
    it under the terms of the GNU Lesser General Public License as published by
    the Free Software Foundation, either version 3 of the License, or
    (at your option) any later version.

    DAP is distributed in the hope that it will be useful,
    but WITHOUT ANY WARRANTY; without even the implied warranty of
    MERCHANTABILITY or FITNESS FOR A PARTICULAR PURPOSE.  See the
    GNU Lesser General Public License for more details.

    You should have received a copy of the GNU Lesser General Public License
    along with any DAP based project.  If not, see <http://www.gnu.org/licenses/>.
*/

#include <stdlib.h>
#include <stdio.h>
#include "dap_common.h"

#include "dap_stream.h"
#include "dap_stream_pkt.h"
#include "dap_stream_ch.h"
#include "dap_stream_ch_proc.h"
#include "dap_stream_ch_pkt.h"
#include "dap_stream_session.h"
#include "dap_events_socket.h"

#include "dap_client_remote.h"
#include "dap_http.h"
#include "dap_http_client.h"
#include "dap_http_header.h"
#include "dap_udp_server.h"


#define LOG_TAG "stream"
#define HEADER_WITH_SIZE_FIELD 12  //This count of bytes enough for allocate memory for stream packet

void stream_proc_pkt_in(dap_stream_t * sid);

// Callbacks for HTTP client
void stream_headers_read(dap_http_client_t * sh, void * arg); // Prepare stream when all headers are read

void s_headers_write(dap_http_client_t * sh, void * arg); // Output headers
void s_data_write(dap_http_client_t * sh, void * arg); // Write the data
void stream_data_read(dap_http_client_t * sh, void * arg); // Read the data

void s_data_read(dap_client_remote_t* sh, void * arg);
void stream_dap_data_write(dap_client_remote_t* sh, void * arg);
void stream_dap_delete(dap_client_remote_t* sh, void * arg);
void stream_dap_new(dap_client_remote_t* sh,void * arg);

// Internal functions
dap_stream_t * stream_new(dap_http_client_t * a_sh); // Create new stream
void stream_delete(dap_http_client_t * sh, void * arg);

struct ev_loop *keepalive_loop;
pthread_t keepalive_thread;

void start_keepalive(struct dap_stream *sid);
static bool s_dump_packet_headers = false;

bool dap_stream_get_dump_packet_headers(){ return  s_dump_packet_headers; }

// Start keepalive stream
void* stream_loop(void * arg)
{
    keepalive_loop = ev_loop_new(0);
    ev_loop(keepalive_loop, 0);
    return NULL;
}

/**
 * @brief stream_init Init stream module
 * @return  0 if ok others if not
 */
int dap_stream_init( bool a_dump_packet_headers)
{
    if( dap_stream_ch_init() != 0 ){
        log_it(L_CRITICAL, "Can't init channel types submodule");
        return -1;
    }
    s_dump_packet_headers = a_dump_packet_headers;
    pthread_create(&keepalive_thread, NULL, stream_loop, NULL);

    log_it(L_NOTICE,"Init streaming module");
    return 0;
}

/**
 * @brief stream_media_deinit Deinint Stream module
 */
void dap_stream_deinit()
{
    dap_stream_ch_deinit();
}

/**
 * @brief stream_add_proc_http Add URL processor callback for streaming
 * @param sh HTTP server instance
 * @param url URL
 */
void dap_stream_add_proc_http(struct dap_http * sh, const char * url)
{
    dap_http_add_proc(sh,url,NULL,NULL,stream_delete,stream_headers_read,s_headers_write,stream_data_read,s_data_write,NULL);
}

/**
 * @brief stream_add_proc_udp Add processor callback for streaming
 * @param sh UDP server instance
 */
void dap_stream_add_proc_udp(dap_udp_server_t * sh)
{
    dap_server_t* server =  sh->dap_server;
    server->client_read_callback = s_data_read;
    server->client_write_callback = stream_dap_data_write;
    server->client_delete_callback = stream_dap_delete;
    server->client_new_callback = stream_dap_new;
}

/**
 * @brief stream_states_update
 * @param sid stream instance
 */
void stream_states_update(struct dap_stream *sid)
{
    if(sid->conn_http)
        sid->conn_http->state_write=DAP_HTTP_CLIENT_STATE_START;
    size_t i;
    bool ready_to_write=false;
    for(i=0;i<sid->channel_count; i++)
        ready_to_write|=sid->channel[i]->ready_to_write;
    if(sid->conn_udp)
        dap_udp_client_ready_to_write(sid->conn_udp->client,ready_to_write);
    else
        dap_client_remote_ready_to_write(sid->conn,ready_to_write);
    if(sid->conn_http)
        sid->conn_http->out_content_ready=true;
}

/**
 * @brief stream_header_read Read headers callback for HTTP
 * @param cl_ht HTTP client structure
 * @param arg Not used
 */
void stream_headers_read(dap_http_client_t * cl_ht, void * arg)
{
    (void) arg;

   // char * raw=0;
   // int raw_size;
    unsigned int id=0;

    log_it(L_DEBUG,"Prepare data stream");
    if(cl_ht->in_query_string[0]){
        log_it(L_INFO,"Query string [%s]",cl_ht->in_query_string);
//        if(sscanf(cl_ht->in_query_string,"fj913htmdgaq-d9hf=%u",&id)==1){
        if(sscanf(cl_ht->in_query_string,"session_id=%u",&id) == 1 ||
                sscanf(cl_ht->in_query_string,"fj913htmdgaq-d9hf=%u",&id) == 1) {
            dap_stream_session_t * ss=NULL;
            ss=dap_stream_session_id(id);
            if(ss==NULL){
                log_it(L_ERROR,"No session id %u was found",id);
                cl_ht->reply_status_code=404;
                strcpy(cl_ht->reply_reason_phrase,"Not found");
            }else{
                log_it(L_INFO,"Session id %u was found with channels = %s",id,ss->active_channels);
                if(dap_stream_session_open(ss)==0){ // Create new stream
                    dap_stream_t * sid = stream_new(cl_ht);
                    sid->session=ss;
                    dap_http_header_t *header = dap_http_header_find(cl_ht->in_headers, "Service-Key");
                    if (header)
                        ss->service_key = strdup(header->value);
                    size_t count_channels = strlen(ss->active_channels);
                    for(size_t i = 0; i < count_channels; i++) {
                        dap_stream_ch_new(sid, ss->active_channels[i]);
                        //sid->channel[i]->ready_to_write = true;
                    }
                    ss->create_empty = false;                  
                    if(ss->create_empty){
                        log_it(L_INFO, "Opened stream session with only technical channels");

                        cl_ht->reply_status_code=200;
                        strcpy(cl_ht->reply_reason_phrase,"OK");
                        //cl_ht->state_write=DAP_HTTP_CLIENT_STATE_START;
                        //cl_ht->client->ready_to_write=true;
                        cl_ht->state_read=DAP_HTTP_CLIENT_STATE_DATA;
                        cl_ht->out_content_ready=true;
                        dap_stream_ch_new(sid,SERVICE_CHANNEL_ID);
                        //dap_stream_ch_new(sid,'t');
                        stream_states_update(sid);
                        dap_client_remote_ready_to_read(cl_ht->client,true);
                    }else{
                        dap_stream_ch_new(sid,SERVICE_CHANNEL_ID);
                        //dap_stream_ch_new(sid,'g');

                        cl_ht->reply_status_code=200;
                        strcpy(cl_ht->reply_reason_phrase,"OK");
                        cl_ht->state_read=DAP_HTTP_CLIENT_STATE_DATA;
                        dap_client_remote_ready_to_read(cl_ht->client,true);

                        stream_states_update(sid);

                    }
                }else{
                    log_it(L_ERROR,"Can't open session id %u",id);
                    cl_ht->reply_status_code=404;
                    strcpy(cl_ht->reply_reason_phrase,"Not found");
                }
            }
        }
    }else{
        log_it(L_ERROR,"No query string");
    }
}

/**
 * @brief stream_new_udp Create new stream instance for UDP client
 * @param sh DAP client structure
 */
dap_stream_t * stream_new_udp(dap_client_remote_t * sh)
{
    dap_stream_t * ret=(dap_stream_t*) calloc(1,sizeof(dap_stream_t));

    ret->conn = sh;
    ret->conn_udp=sh->_inheritor;
    ret->buf_defrag_size = 0;

    sh->_internal=ret;

    log_it(L_NOTICE,"New stream instance udp");
    return ret;
}

/**
 * @brief check_session CHeck session status, open if need
 * @param id session id
 * @param cl DAP client structure
 */
void check_session(unsigned int id, dap_client_remote_t* cl){
    dap_stream_session_t * ss=NULL;

    ss=dap_stream_session_id(id);
    if(ss==NULL){
        log_it(L_ERROR,"No session id %u was found",id);
    }else{
        log_it(L_INFO,"Session id %u was found with media_id = %d",id,ss->media_id);
        if(dap_stream_session_open(ss)==0){ // Create new stream
            dap_stream_t * sid;
            if(DAP_STREAM(cl) == NULL)
                sid = stream_new_udp(cl);
            else
                sid = DAP_STREAM(cl);
            sid->session=ss;
            if(ss->create_empty)
                log_it(L_INFO, "Session created empty");       
            log_it(L_INFO, "Opened stream session technical and data channels");
            dap_stream_ch_new(sid,SERVICE_CHANNEL_ID);
            dap_stream_ch_new(sid,DATA_CHANNEL_ID);
            stream_states_update(sid);
            if(DAP_STREAM(cl)->conn_udp)
                dap_udp_client_ready_to_read(cl,true);
            else
                dap_client_remote_ready_to_read(cl,true);
            start_keepalive(sid);
        }else{
            log_it(L_ERROR,"Can't open session id %u",id);
        }
    }
}

/**
 * @brief stream_new Create new stream instance for HTTP client
 * @return New stream_t instance
 */
dap_stream_t * stream_new(dap_http_client_t * a_sh)
{
    dap_stream_t * ret=(dap_stream_t*) calloc(1,sizeof(dap_stream_t));

    ret->conn = a_sh->client;
    ret->conn_http=a_sh;
    ret->buf_defrag_size = 0;
    ret->seq_id = 0;
    ret->client_last_seq_id_packet = (size_t)-1;

    ret->conn->_internal=ret;

    log_it(L_NOTICE,"New stream instance");
    return ret;
}

void dap_stream_delete( dap_stream_t *a_stream )
{
    log_it(L_ERROR,"dap_stream_delete( )");

    if(a_stream == NULL) {
        log_it(L_ERROR,"stream delete NULL instance");
        return;
    }
    size_t i;

    for(i = 0; i < a_stream->channel_count; i++) {
        dap_stream_ch_delete(a_stream->channel[i]);
    }

    if ( a_stream->session ) {
        dap_stream_session_close(a_stream->session->id);
    }

    free(a_stream);
}

/**
 * @brief dap_stream_new_es
 * @param a_es
 * @return
 */
dap_stream_t* dap_stream_new_es(dap_events_socket_t * a_es)
{
    dap_stream_t * ret= DAP_NEW_Z(dap_stream_t);

    ret->events_socket = a_es;
    ret->buf_defrag_size=0;
    ret->is_client_to_uplink = true;

    log_it(L_NOTICE,"New stream with events socket instance for %s",a_es->hostaddr);
    return ret;
}

/**
 * @brief s_headers_write Prepare headers for output. Creates stream structure
 * @param sh HTTP client instance
 * @param arg Not used
 */
void s_headers_write(dap_http_client_t * sh, void *arg)
{
    (void) arg;

    if(sh->reply_status_code==200){
        dap_stream_t *sid=DAP_STREAM(sh->client);

        dap_http_out_header_add(sh,"Content-Type","application/octet-stream");
        dap_http_out_header_add(sh,"Connnection","keep-alive");
        dap_http_out_header_add(sh,"Cache-Control","no-cache");

        if(sid->stream_size>0)
            dap_http_out_header_add_f(sh,"Content-Length","%u", (unsigned int) sid->stream_size );

        sh->state_read=DAP_HTTP_CLIENT_STATE_DATA;
        dap_client_remote_ready_to_read(sh->client,true);
    }
}

// Function for keepalive loop
static void keepalive_cb (EV_P_ ev_timer *w, int revents)
{

    struct dap_stream *sid = w->data;
    if(sid->keepalive_passed < STREAM_KEEPALIVE_PASSES)
    {
        dap_stream_send_keepalive(sid);
        sid->keepalive_passed+=1;
    }
    else{
        log_it(L_INFO, "Client disconnected");
        ev_timer_stop (keepalive_loop, &sid->keepalive_watcher);
        void * arg;
        stream_dap_delete(sid->conn,arg);
    }

}

/**
 * @brief start_keepalive Start keepalive signals exchange for stream
 * @param sid Stream instance
 */
void start_keepalive(struct dap_stream *sid){
    keepalive_loop = EV_DEFAULT;
    sid->keepalive_watcher.data = sid;
    ev_timer_init (&sid->keepalive_watcher, keepalive_cb, STREAM_KEEPALIVE_TIMEOUT, STREAM_KEEPALIVE_TIMEOUT);
    ev_timer_start (keepalive_loop, &sid->keepalive_watcher);
}

/**
 * @brief stream_data_write HTTP data write callback
 * @param sh HTTP client instance
 * @param arg Not used
 */
void s_data_write(dap_http_client_t * sh, void * arg)
{
    (void) arg;

    if(sh->reply_status_code==200){
        stream_dap_data_write(sh->client,arg);
    }else{
        log_it(L_WARNING, "Wrong request, reply status code is %u",sh->reply_status_code);
    }
}

/**
 * @brief s_data_read
 * @param sh
 * @param arg
 */
void s_data_read(dap_client_remote_t* a_client, void * arg)
{
    dap_stream_t * l_stream =DAP_STREAM(a_client);
    int * ret = (int *) arg;

    if (s_dump_packet_headers ) {
        log_it(L_DEBUG,"dap_stream_data_read: client->buf_in_size=%u" ,
<<<<<<< HEAD
               dap_client_remote_is_ready_to_write(a_client)?"true":"false", a_client->buf_in_size );
=======
               (a_client->flags & DAP_SOCK_READY_TO_WRITE)?"true":"false", a_client->buf_in_size );
    }
>>>>>>> b48e08d4

     *ret = dap_stream_data_proc_read( l_stream);
}

/**
 * @brief dap_stream_data_proc_read
 * @param a_stream
 * @return
 */
size_t dap_stream_data_proc_read (dap_stream_t *a_stream)
{
    bool found_sig=false;
    dap_stream_pkt_t * pkt=NULL;

    char *buf_in = (a_stream->conn) ? (char*)a_stream->conn->buf_in : (char*)a_stream->events_socket->buf_in;
    size_t buf_in_size = (a_stream->conn) ? a_stream->conn->buf_in_size : a_stream->events_socket->buf_in_size;
    uint8_t * proc_data =  buf_in;//a_stream->conn->buf_in;
    bool proc_data_defrag=false; // We are or not in defrag buffer
    size_t read_bytes_to=0;
    size_t bytes_left_to_read = buf_in_size;//a_stream->conn->buf_in_size;
    // Process prebuffered packets or glue defragmented data with the current input
    if(pkt=a_stream->pkt_buf_in){ // Packet signature detected
        if(a_stream->pkt_buf_in_data_size < sizeof(stream_pkt_hdr_t))
        {
            //At first read header
            dap_stream_pkt_t* check_pkt = dap_stream_pkt_detect( proc_data , sizeof(stream_pkt_hdr_t) - a_stream->pkt_buf_in_data_size);
            if(check_pkt){
                // Got duplication of packet header several times
                //log_it(L_DEBUG, "Drop incorrect header part");
                a_stream->pkt_buf_in = NULL;
                a_stream->pkt_buf_in_data_size=0;
                return 0;
            }
            if(sizeof(stream_pkt_hdr_t) - a_stream->pkt_buf_in_data_size > bytes_left_to_read)
                read_bytes_to = bytes_left_to_read;
            else
                read_bytes_to = sizeof(stream_pkt_hdr_t) - a_stream->pkt_buf_in_data_size;
            memcpy((uint8_t*)a_stream->pkt_buf_in+a_stream->pkt_buf_in_data_size,proc_data,read_bytes_to);
            bytes_left_to_read-=read_bytes_to;
            a_stream->pkt_buf_in_data_size += read_bytes_to;
            proc_data += read_bytes_to;
            read_bytes_to = 0;
        }

        if  ((pkt->hdr.size + sizeof(stream_pkt_hdr_t) -a_stream->pkt_buf_in_data_size) < bytes_left_to_read ) { // Looks the all packet is present in buffer
            read_bytes_to=(a_stream->pkt_buf_in->hdr.size + sizeof(stream_pkt_hdr_t) -a_stream->pkt_buf_in_data_size);
        }else{
            read_bytes_to=bytes_left_to_read;
        }
        memcpy((uint8_t*)a_stream->pkt_buf_in+a_stream->pkt_buf_in_data_size,proc_data,read_bytes_to);
        a_stream->pkt_buf_in_data_size+=read_bytes_to;
        bytes_left_to_read-=read_bytes_to;
        //log_it(L_DEBUG, "Prefilled packet buffer on %u bytes", read_bytes_to);
        read_bytes_to=0;
        if(a_stream->pkt_buf_in_data_size>=(a_stream->pkt_buf_in->hdr.size + sizeof(stream_pkt_hdr_t)) ){ // If we have all the packet in packet buffer
            if(a_stream->pkt_buf_in_data_size > a_stream->pkt_buf_in->hdr.size + sizeof(stream_pkt_hdr_t)){ // If we have little more data then we need for packet buffer
                //log_it(L_WARNING,"Prefilled packet buffer has %u bytes more than we need, they're lost",a_stream->pkt_buf_in_data_size-a_stream->pkt_buf_in->hdr.size);
                a_stream->pkt_buf_in_data_size = 0;
                a_stream->pkt_buf_in = NULL;
            }
            else{
                stream_proc_pkt_in(a_stream);
            }
        }
        proc_data=(buf_in + buf_in_size - bytes_left_to_read);//proc_data=(a_stream->conn->buf_in + a_stream->conn->buf_in_size - bytes_left_to_read);

    }else if( a_stream->buf_defrag_size>0){ // If smth is present in defrag buffer - we glue everything together in it
        if( bytes_left_to_read  > 0){ // If there is smth to process in input buffer
            read_bytes_to=bytes_left_to_read;
            if( (read_bytes_to + a_stream->buf_defrag_size) > sizeof(a_stream->buf_defrag)   ){
                //log_it(L_WARNING,"Defrag buffer is overfilled, drop that" );
                if(read_bytes_to>sizeof(a_stream->buf_defrag))
                    read_bytes_to=sizeof(a_stream->buf_defrag);
                a_stream->buf_defrag_size=0;
            }
            //log_it(L_DEBUG,"Glue together defrag %u bytes and current %u bytes", a_stream->buf_defrag_size, read_bytes_to);
            memcpy(a_stream->buf_defrag+a_stream->buf_defrag_size,proc_data,read_bytes_to );
            bytes_left_to_read=a_stream->buf_defrag_size+read_bytes_to; // Then we have to read em all
            read_bytes_to=0;
        }else{
            bytes_left_to_read=a_stream->buf_defrag_size;
            //log_it(L_DEBUG,"Nothing to glue with defrag buffer, going to process just that (%u bytes)", bytes_left_to_read);
        }
        //log_it(L_WARNING,"Switch to defrag buffer");
        proc_data=a_stream->buf_defrag;
        proc_data_defrag=true;
    }//else
     //   log_it(DEBUG,"No prefill or defrag buffer, process directly buf_in");
    // Now lets see how many packets we have in buffer now
    while(pkt=dap_stream_pkt_detect( proc_data , bytes_left_to_read)){
        if(pkt->hdr.size > STREAM_PKT_SIZE_MAX ){
            //log_it(L_ERROR, "stream_pkt_detect() Too big packet size %u",
            //       pkt->hdr.size);
            bytes_left_to_read=0;
            break;
        }
        size_t pkt_offset=( ((uint8_t*)pkt)- proc_data );
        bytes_left_to_read -= pkt_offset ;
        found_sig=true;
        dap_stream_pkt_t* temp_pkt = dap_stream_pkt_detect( (uint8_t*)pkt + 1 ,pkt->hdr.size+sizeof(stream_pkt_hdr_t) );
        if(bytes_left_to_read  <(pkt->hdr.size+sizeof(stream_pkt_hdr_t) )){ // Is all the packet in da buf?
            read_bytes_to=bytes_left_to_read;
        }else{
            read_bytes_to=pkt->hdr.size+sizeof(stream_pkt_hdr_t);
        }
        //log_it(L_DEBUG, "Detected packet signature pkt->hdr.size=%u read_bytes_to=%u bytes_left_to_read=%u pkt_offset=%u"
        //      ,pkt->hdr.size, read_bytes_to, bytes_left_to_read,pkt_offset);
        if(read_bytes_to > HEADER_WITH_SIZE_FIELD){ // If we have size field, we can allocate memory
            a_stream->pkt_buf_in_size_expected =( pkt->hdr.size+sizeof(stream_pkt_hdr_t));
            size_t pkt_buf_in_size_expected=a_stream->pkt_buf_in_size_expected;
            a_stream->pkt_buf_in=(dap_stream_pkt_t *) malloc(pkt_buf_in_size_expected);
            if(read_bytes_to>(pkt->hdr.size+sizeof(stream_pkt_hdr_t) )){
                //log_it(L_WARNING,"For some strange reasons we have read_bytes_to=%u is bigger than expected pkt length(%u bytes). Dropped %u bytes",
                //       pkt->hdr.size+sizeof(stream_pkt_hdr_t),read_bytes_to- pkt->hdr.size+sizeof(stream_pkt_hdr_t));
                read_bytes_to=(pkt->hdr.size+sizeof(stream_pkt_hdr_t));
            }
            if(read_bytes_to>bytes_left_to_read){
                //log_it(L_WARNING,"For some strange reasons we have read_bytes_to=%u is bigger that's left in input buffer (%u bytes). Dropped %u bytes",
                //       read_bytes_to,bytes_left_to_read);
                read_bytes_to=bytes_left_to_read;
            }
            memcpy(a_stream->pkt_buf_in,pkt,read_bytes_to);
            proc_data+=(read_bytes_to + pkt_offset);
            bytes_left_to_read-=read_bytes_to;
            a_stream->pkt_buf_in_data_size=(read_bytes_to);
            if(a_stream->pkt_buf_in_data_size==(pkt->hdr.size + sizeof(stream_pkt_hdr_t))){
            //    log_it(INFO,"All the packet is present in da buffer (hdr.size=%u read_bytes_to=%u buf_in_size=%u)"
            //           ,sid->pkt_buf_in->hdr.size,read_bytes_to,sid->conn->buf_in_size);
                stream_proc_pkt_in(a_stream);
            }else if(a_stream->pkt_buf_in_data_size>pkt->hdr.size + sizeof(stream_pkt_hdr_t)){
                //log_it(L_WARNING,"Input: packet buffer has %u bytes more than we need, they're lost",a_stream->pkt_buf_in_data_size-pkt->hdr.size);
            }else{
                //log_it(L_DEBUG,"Input: Not all stream packet in input (hdr.size=%u read_bytes_to=%u)",a_stream->pkt_buf_in->hdr.size,read_bytes_to);
            }
        }else{
            break;
        }
    }
    /*if(!found_sig){
        log_it(L_DEBUG,"Input: Not found signature in the incomming data ( client->buf_in_size = %u   *ret = %u )",
               sh->client->buf_in_size, *ret);
    }*/
    if(bytes_left_to_read>0){
        if(proc_data_defrag){
            memmove(a_stream->buf_defrag, proc_data, bytes_left_to_read);
            a_stream->buf_defrag_size=bytes_left_to_read;
            //log_it(L_INFO,"Fragment of %u bytes shifted in the begining the defrag buffer",bytes_left_to_read);
        }else{
            memcpy(a_stream->buf_defrag, proc_data, bytes_left_to_read);
            a_stream->buf_defrag_size=bytes_left_to_read;
            //log_it(L_INFO,"Fragment of %u bytes stored in defrag buffer",bytes_left_to_read);
        }
    }else if(proc_data_defrag){
        a_stream->buf_defrag_size=0;
    }

    return buf_in_size;//a_stream->conn->buf_in_size;
}


/**
 * @brief stream_dap_data_write Write callback for UDP client
 * @param sh DAP client instance
 * @param arg Not used
 */
void stream_dap_data_write(dap_client_remote_t* a_client , void * arg){
    size_t i;
    (void) arg;
    bool ready_to_write=false;
    log_it(L_DEBUG,"Process channels data output (%u channels)", DAP_STREAM(a_client )->channel_count );

    for(i=0;i<DAP_STREAM(a_client )->channel_count; i++){
        dap_stream_ch_t * ch = DAP_STREAM(a_client )->channel[i];
        if(ch->ready_to_write){
            if(ch->proc->packet_out_callback)
                ch->proc->packet_out_callback(ch,NULL);
            ready_to_write|=ch->ready_to_write;
        }
    }
    if (s_dump_packet_headers ) {
        log_it(L_DEBUG,"dap_stream_data_write: ready_to_write=%s client->buf_out_size=%u" ,
               ready_to_write?"true":"false", a_client->buf_out_size );
    }

  /*  if(STREAM(sh)->conn_udp)
        dap_udp_client_ready_to_write(STREAM(sh)->conn,ready_to_write);
    else
        dap_client_ready_to_write(sh,ready_to_write);*/
    //log_it(L_ERROR,"No stream_data_write_callback is defined");

    log_it(L_ERROR,"stream_dap_data_write ok");
}

/**
 * @brief stream_dap_delete Delete callback for UDP client
 * @param sh DAP client instance
 * @param arg Not used
 */
void stream_dap_delete(dap_client_remote_t* sh, void * arg){
    dap_stream_t * sid = DAP_STREAM(sh);
    if(sid == NULL)
        return;
    (void) arg;
    size_t i;
    for(i=0;i<sid->channel_count; i++)
        dap_stream_ch_delete(sid->channel[i]);
    if(sid->session)
        dap_stream_session_close(sid->session->id);
    //free(sid);
    log_it(L_NOTICE,"[core] Stream connection is finished");
}

/**
 * @brief stream_dap_new New connection callback for UDP client
 * @param sh DAP client instance
 * @param arg Not used
 */
void stream_dap_new(dap_client_remote_t* sh, void * arg){
    dap_stream_t * sid = stream_new_udp(sh);
}


static bool _detect_loose_packet(dap_stream_t * sid)
{
    dap_stream_ch_pkt_t * ch_pkt = (dap_stream_ch_pkt_t *) sid->buf_pkt_in;

    int count_loosed_packets = ch_pkt->hdr.seq_id - (sid->client_last_seq_id_packet + 1);
    if(count_loosed_packets > 0)
    {
        log_it(L_WARNING, "Detected loosed %d packets. "
                          "Last read seq_id packet: %d Current: %d", count_loosed_packets,
               sid->client_last_seq_id_packet, ch_pkt->hdr.seq_id);
    } else if(count_loosed_packets < 0) {
        if(sid->client_last_seq_id_packet != 0 && ch_pkt->hdr.seq_id != 0) {
        log_it(L_WARNING, "Something wrong. count_loosed packets %d can't less than zero. "
                          "Last read seq_id packet: %d Current: %d", count_loosed_packets,
               sid->client_last_seq_id_packet, ch_pkt->hdr.seq_id);
        } // else client don't support seqid functionality
    }
//    log_it(L_DEBUG, "Packet seq id: %d", ch_pkt->hdr.seq_id);
//    log_it(L_DEBUG, "Last seq id: %d", sid->last_seq_id_packet);
    sid->client_last_seq_id_packet = ch_pkt->hdr.seq_id;

    return false;
}


/**
 * @brief stream_proc_pkt_in
 * @param sid
 */
void stream_proc_pkt_in(dap_stream_t * a_stream)
{
    if(a_stream->pkt_buf_in->hdr.type == STREAM_PKT_TYPE_DATA_PACKET)
    {
        dap_stream_ch_pkt_t * l_ch_pkt = (dap_stream_ch_pkt_t *) a_stream->buf_pkt_in;

        if(dap_stream_pkt_read(a_stream,a_stream->pkt_buf_in, l_ch_pkt, STREAM_BUF_SIZE_MAX)==0){
            log_it(L_WARNING, "Input: can't decode packet size=%d",a_stream->pkt_buf_in_data_size);
        }

        _detect_loose_packet(a_stream);

        dap_stream_ch_t * ch = NULL;
        size_t i;
        for(i=0;i<a_stream->channel_count;i++)
            if(a_stream->channel[i]->proc){
                if(a_stream->channel[i]->proc->id == l_ch_pkt->hdr.id ){
                    ch=a_stream->channel[i];
                }
            }
        if(ch){
            ch->stat.bytes_read+=l_ch_pkt->hdr.size;
            if(ch->proc)
                if(ch->proc->packet_in_callback){
                    if ( s_dump_packet_headers ){
                        log_it(L_INFO,"Income channel packet: id='%c' size=%u type=0x%02Xu seq_id=0x%016X enc_type=0x%02X",(char) l_ch_pkt->hdr.id,
                            l_ch_pkt->hdr.size, l_ch_pkt->hdr.type, l_ch_pkt->hdr.seq_id , l_ch_pkt->hdr.enc_type);
                    }
                    ch->proc->packet_in_callback(ch,l_ch_pkt);
                }
            if(ch->proc->id == SERVICE_CHANNEL_ID && l_ch_pkt->hdr.type == STREAM_CH_PKT_TYPE_KEEPALIVE)
                dap_stream_send_keepalive(a_stream);
        }else{
            log_it(L_WARNING, "Input: unprocessed channel packet id '%c'",(char) l_ch_pkt->hdr.id );
        }
    } else if(a_stream->pkt_buf_in->hdr.type == STREAM_PKT_TYPE_SERVICE_PACKET) {
        stream_srv_pkt_t * srv_pkt = (stream_srv_pkt_t *)malloc(sizeof(stream_srv_pkt_t));
        memcpy(srv_pkt,a_stream->pkt_buf_in->data,sizeof(stream_srv_pkt_t));
        uint32_t session_id = srv_pkt->session_id;
        check_session(session_id,a_stream->conn);
        free(srv_pkt);
    } else {
        log_it(L_WARNING, "Unknown header type");
    }
    a_stream->keepalive_passed = 0;
    ev_timer_again (keepalive_loop, &a_stream->keepalive_watcher);
    free(a_stream->pkt_buf_in);
    a_stream->pkt_buf_in=NULL;
    a_stream->pkt_buf_in_data_size=0;
}

/**
 * @brief stream_data_read HTTP data read callback. Read packet and passes that to the channel's callback
 * @param sh HTTP client instance
 * @param arg Processed number of bytes
 */
void stream_data_read(dap_http_client_t * sh, void * arg)
{
    s_data_read(sh->client,arg);
}



/**
 * @brief stream_delete Delete stream and free its resources
 * @param sid Stream id
 */
void stream_delete(dap_http_client_t * sh, void * arg)
{
    stream_dap_delete(sh->client,arg);
}<|MERGE_RESOLUTION|>--- conflicted
+++ resolved
@@ -413,14 +413,9 @@
 
     if (s_dump_packet_headers ) {
         log_it(L_DEBUG,"dap_stream_data_read: client->buf_in_size=%u" ,
-<<<<<<< HEAD
-               dap_client_remote_is_ready_to_write(a_client)?"true":"false", a_client->buf_in_size );
-=======
                (a_client->flags & DAP_SOCK_READY_TO_WRITE)?"true":"false", a_client->buf_in_size );
     }
->>>>>>> b48e08d4
-
-     *ret = dap_stream_data_proc_read( l_stream);
+    *ret = dap_stream_data_proc_read( l_stream);
 }
 
 /**
