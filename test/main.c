--- conflicted
+++ resolved
@@ -2,13 +2,7 @@
 #include "dap_traffic_track_test.h"
 
 int main(int argc, const char * argv[]) {
-    // switch off debug info from library
-<<<<<<< HEAD
-    dap_log_level_set(L_CRITICAL);
-    dap_traffic_track_tests_run();
-=======
     //dap_log_level_set(L_CRITICAL);
     //dap_traffic_track_tests_run();
->>>>>>> e2be3d6b
     return 0;
 }
